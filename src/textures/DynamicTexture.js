/**
 * @author       Richard Davey <rich@photonstorm.com>
 * @copyright    2013-2023 Photon Storm Ltd.
 * @license      {@link https://opensource.org/licenses/MIT|MIT License}
 */

var BlendModes = require('../renderer/BlendModes');
var Camera = require('../cameras/2d/BaseCamera');
var CanvasPool = require('../display/canvas/CanvasPool');
var Class = require('../utils/Class');
var CONST = require('../const');
var Frame = require('./Frame');
var GetFastValue = require('../utils/object/GetFastValue');
var PIPELINES = require('../renderer/webgl/pipelines/const');
var RenderTarget = require('../renderer/webgl/RenderTarget');
var Texture = require('./Texture');
var Utils = require('../renderer/webgl/Utils');

/**
 * @classdesc
 * A Dynamic Texture is a special texture that allows you to draw textures, frames and most kind of
 * Game Objects directly to it.
 *
 * You can take many complex objects and draw them to this one texture, which can then be used as the
 * base texture for other Game Objects, such as Sprites. Should you then update this texture, all
 * Game Objects using it will instantly be updated as well, reflecting the changes immediately.
 *
 * It's a powerful way to generate dynamic textures at run-time that are WebGL friendly and don't invoke
 * expensive GPU uploads on each change.
 *
 * ```js
 * const t = this.textures.addDynamicTexture('player', 64, 128);
 * // draw objects to t
 * this.add.sprite(x, y, 'player');
 * ```
 *
 * Because this is a standard Texture within Phaser, you can add frames to it, meaning you can use it
 * to generate sprite sheets, texture atlases or tile sets.
 *
 * Under WebGL1, a FrameBuffer, which is what this Dynamic Texture uses internally, cannot be anti-aliased.
 * This means that when drawing objects such as Shapes or Graphics instances to this texture, they may appear
 * to be drawn with no aliasing around the edges. This is a technical limitation of WebGL1. To get around it,
 * create your shape as a texture in an art package, then draw that to this texture.
 *
 * Based on the assumption that you will be using this Dynamic Texture as a source for Sprites, it will
 * automatically invert any drawing done to it on the y axis. If you do not require this, please call the
 * `setIsSpriteTexture()` method and pass it `false` as its parameter. Do this before you start drawing
 * to this texture, otherwise you will get vertically inverted frames under WebGL. This isn't required
 * for Canvas.
 *
 * @class DynamicTexture
 * @extends Phaser.Textures.Texture
 * @memberof Phaser.Textures
 * @constructor
 * @since 3.60.0
 *
 * @param {Phaser.Textures.TextureManager} manager - A reference to the Texture Manager this Texture belongs to.
 * @param {string} key - The unique string-based key of this Texture.
 * @param {number} [width=256] - The width of this Dymamic Texture in pixels. Defaults to 256 x 256.
 * @param {number} [height=256] - The height of this Dymamic Texture in pixels. Defaults to 256 x 256.
 */
var DynamicTexture = new Class({

    Extends: Texture,

    initialize:

    function DynamicTexture (manager, key, width, height)
    {
        if (width === undefined) { width = 256; }
        if (height === undefined) { height = 256; }

        /**
         * The internal data type of this object.
         *
         * @name Phaser.Textures.DynamicTexture#type
         * @type {string}
         * @readonly
         * @since 3.60.0
         */
        this.type = 'DynamicTexture';

        var renderer = manager.game.renderer;

        var isCanvas = (renderer && renderer.type === CONST.CANVAS);

        var source = (isCanvas) ? CanvasPool.create2D(this, width, height) : [ this ];

        Texture.call(this, manager, key, source, width, height);

        this.add('__BASE', 0, 0, 0, width, height);

        /**
         * A reference to either the Canvas or WebGL Renderer that the Game instance is using.
         *
         * @name Phaser.Textures.DynamicTexture#renderer
         * @type {(Phaser.Renderer.Canvas.CanvasRenderer|Phaser.Renderer.WebGL.WebGLRenderer)}
         * @since 3.2.0
         */
        this.renderer = renderer;

        /**
         * The width of this Dynamic Texture.
         *
         * Treat this property as read-only. Use the `setSize` method to change the size.
         *
         * @name Phaser.Textures.DynamicTexture#width
         * @type {number}
         * @since 3.60.0
         */
        this.width = -1;

        /**
         * The height of this Dynamic Texture.
         *
         * Treat this property as read-only. Use the `setSize` method to change the size.
         *
         * @name Phaser.Textures.DynamicTexture#height
         * @type {number}
         * @since 3.60.0
         */
        this.height = -1;

        /**
         * This flag is set to 'true' during `beginDraw` and reset to 'false` in `endDraw`,
         * allowing you to determine if this Dynamic Texture is batch drawing, or not.
         *
         * @name Phaser.Textures.DynamicTexture#isDrawing
         * @type {boolean}
         * @readonly
         * @since 3.60.0
         */
        this.isDrawing = false;

        /**
         * A reference to the Rendering Context belonging to the Canvas Element this Dynamic Texture is drawing to.
         *
         * @name Phaser.Textures.DynamicTexture#canvas
         * @type {HTMLCanvasElement}
         * @since 3.2.0
         */
        this.canvas = (isCanvas) ? source : null;

        /**
         * The 2D Canvas Rendering Context.
         *
         * @name Phaser.Textures.DynamicTexture#context
         * @readonly
         * @type {CanvasRenderingContext2D}
         * @since 3.7.0
         */
        this.context = (isCanvas) ? source.getContext('2d', { willReadFrequently: true }) : null;

        /**
         * Is this Dynamic Texture dirty or not? If not it won't spend time clearing or filling itself.
         *
         * @name Phaser.Textures.DynamicTexture#dirty
         * @type {boolean}
         * @since 3.12.0
         */
        this.dirty = false;

        /**
         * Is this Dynamic Texture being used as the base texture for a Sprite Game Object?
         *
         * This is enabled by default, as we expect that will be the core use for Dynamic Textures.
         *
         * However, to disable it, call `RenderTexture.setIsSpriteTexture(false)`.
         *
         * You should do this _before_ drawing to this texture, so that it correctly
         * inverses the frames for WebGL rendering. Not doing so will result in vertically flipped frames.
         *
         * This property is used in the `endDraw` method.
         *
         * @name Phaser.Textures.DynamicTexture#isSpriteTexture
         * @type {boolean}
         * @since 3.60.0
         */
        this.isSpriteTexture = true;

        /**
         * Internal erase mode flag.
         *
         * @name Phaser.Textures.DynamicTexture#_eraseMode
         * @type {boolean}
         * @private
         * @since 3.16.0
         */
        this._eraseMode = false;

        /**
         * An internal Camera that can be used to move around this Dynamic Texture.
         *
         * Control it just like you would any Scene Camera. The difference is that it only impacts
         * the placement of **Game Objects** (not textures) that you then draw to this texture.
         *
         * You can scroll, zoom and rotate this Camera.
         *
         * @name Phaser.Textures.DynamicTexture#camera
         * @type {Phaser.Cameras.Scene2D.BaseCamera}
         * @since 3.12.0
         */
        this.camera = new Camera(0, 0, width, height).setScene(manager.game.scene.systemScene, false);

        /**
         * The Render Target that belongs to this Dynamic Texture.
         *
         * A Render Target encapsulates a framebuffer and texture for the WebGL Renderer.
         *
         * This property remains `null` under Canvas.
         *
         * @name Phaser.Textures.DynamicTexture#renderTarget
         * @type {Phaser.Renderer.WebGL.RenderTarget}
         * @since 3.60.0
         */
        this.renderTarget = (!isCanvas) ? new RenderTarget(renderer, width, height, 1, 0, false, true, true, false) : null;

        /**
         * A reference to the WebGL Single Pipeline.
         *
         * This property remains `null` under Canvas.
         *
         * @name Phaser.Textures.DynamicTexture#pipeline
         * @type {Phaser.Renderer.WebGL.Pipelines.SinglePipeline}
         * @since 3.60.0
         */
        this.pipeline = (!isCanvas) ? renderer.pipelines.get(PIPELINES.SINGLE_PIPELINE) : null;

        this.setSize(width, height);
    },

    /**
     * Resizes this Dynamic Texture to the new dimensions given.
     *
     * In WebGL it will destroy and then re-create the frame buffer being used by this Dynamic Texture.
     * In Canvas it will resize the underlying canvas DOM element.
     *
     * Both approaches will erase everything currently drawn to this texture.
     *
     * If the dimensions given are the same as those already being used, calling this method will do nothing.
     *
     * @method Phaser.Textures.DynamicTexture#setSize
     * @since 3.10.0
     *
     * @param {number} width - The new width of this Dynamic Texture.
     * @param {number} [height=width] - The new height of this Dynamic Texture. If not specified, will be set the same as the `width`.
     *
     * @return {this} This Dynamic Texture.
     */
    setSize: function (width, height)
    {
        if (height === undefined) { height = width; }

        var frame = this.get();
        var source = frame.source;

        if (width !== this.width || height !== this.height)
        {
            if (this.canvas)
            {
                this.canvas.width = width;
                this.canvas.height = height;
            }

            var renderTarget = this.renderTarget;

            if (renderTarget)
            {
                if (renderTarget.willResize(width, height))
                {
                    renderTarget.resize(width, height);
                }

<<<<<<< HEAD
                    //  The texture has been resized, so is new, so we need to delete the old one
=======
                if (renderTarget.texture !== source.glTexture)
                {
                    //  The WebGLTexture has been resized, so is new, so we need to delete the old one
>>>>>>> 4d3bdc84
                    this.renderer.deleteTexture(source.glTexture);
                }

                this.setFromRenderTarget();
            }

            this.camera.setSize(width, height);

            source.width = width;
            source.height = height;

            frame.setSize(width, height);

            this.width = width;
            this.height = height;
        }
        else
        {
            //  Resize the frame
            var baseFrame = this.getSourceImage();

            if (frame.cutX + width > baseFrame.width)
            {
                width = baseFrame.width - frame.cutX;
            }

            if (frame.cutY + height > baseFrame.height)
            {
                height = baseFrame.height - frame.cutY;
            }

            frame.setSize(width, height, frame.cutX, frame.cutY);
        }

        return this;
    },

    /**
     * Links the WebGL Textures used by this Dynamic Texture to its Render Target.
     *
     * This method is called internally by the Dynamic Texture when it is first created,
     * or if you change its size.
     *
     * @method Phaser.Textures.DynamicTexture#setFromRenderTarget
     * @since 3.70.0
     *
     * @return {this} This Dynamic Texture instance.
     */
    setFromRenderTarget: function ()
    {
        var frame = this.get();
        var source = frame.source;
        var renderTarget = this.renderTarget;

        source.isRenderTexture = true;
        source.isGLTexture = true;

        source.glTexture = renderTarget.texture;
        source.glTexture.flipY = true;

        return this;
    },

    /**
     * If you are planning on using this Render Texture as a base texture for Sprite
     * Game Objects, then you should call this method with a value of `true` before
     * drawing anything to it, otherwise you will get inverted frames in WebGL.
     *
     * @method Phaser.Textures.DynamicTexture#setIsSpriteTexture
     * @since 3.60.0
     *
     * @param {boolean} value - Is this Render Target being used as a Sprite Texture, or not?
     *
     * @return {this} This Dynamic Texture instance.
     */
    setIsSpriteTexture: function (value)
    {
        this.isSpriteTexture = value;

        return this;
    },

    /**
     * Fills this Dynamic Texture with the given color.
     *
     * By default it will fill the entire texture, however you can set it to fill a specific
     * rectangular area by using the x, y, width and height arguments.
     *
     * The color should be given in hex format, i.e. 0xff0000 for red, 0x00ff00 for green, etc.
     *
     * @method Phaser.Textures.DynamicTexture#fill
     * @since 3.2.0
     *
     * @param {number} rgb - The color to fill this Dynamic Texture with, such as 0xff0000 for red.
     * @param {number} [alpha=1] - The alpha value used by the fill.
     * @param {number} [x=0] - The left coordinate of the fill rectangle.
     * @param {number} [y=0] - The top coordinate of the fill rectangle.
     * @param {number} [width=this.width] - The width of the fill rectangle.
     * @param {number} [height=this.height] - The height of the fill rectangle.
     *
     * @return {this} This Dynamic Texture instance.
     */
    fill: function (rgb, alpha, x, y, width, height)
    {
        var camera = this.camera;
        var renderer = this.renderer;

        if (alpha === undefined) { alpha = 1; }
        if (x === undefined) { x = 0; }
        if (y === undefined) { y = 0; }
        if (width === undefined) { width = this.width; }
        if (height === undefined) { height = this.height; }

        var r = (rgb >> 16 & 0xFF);
        var g = (rgb >> 8 & 0xFF);
        var b = (rgb & 0xFF);

        var renderTarget = this.renderTarget;

        camera.preRender();

        if (renderTarget)
        {
            renderTarget.bind(true);

            var pipeline = this.pipeline.manager.set(this.pipeline);

            var sx = renderer.width / renderTarget.width;
            var sy = renderer.height / renderTarget.height;
            var ty = renderTarget.height - (y + height);

            pipeline.drawFillRect(
                x * sx, ty * sy, width * sx, height * sy,
                Utils.getTintFromFloats(b / 255, g / 255, r / 255, 1),
                alpha
            );

            renderTarget.unbind(true);
        }
        else
        {
            var ctx = this.context;

            renderer.setContext(ctx);

            ctx.globalCompositeOperation = 'source-over';
            ctx.fillStyle = 'rgba(' + r + ',' + g + ',' + b + ',' + alpha + ')';
            ctx.fillRect(x, y, width, height);

            renderer.setContext();
        }

        this.dirty = true;

        return this;
    },

    /**
     * Fully clears this Dynamic Texture, erasing everything from it and resetting it back to
     * a blank, transparent, texture.
     *
     * @method Phaser.Textures.DynamicTexture#clear
     * @since 3.2.0
     *
     * @return {this} This Dynamic Texture instance.
     */
    clear: function ()
    {
        if (this.dirty)
        {
            var ctx = this.context;
            var renderTarget = this.renderTarget;

            if (renderTarget)
            {
                renderTarget.clear();
            }
            else if (ctx)
            {
                ctx.save();
                ctx.setTransform(1, 0, 0, 1, 0, 0);
                ctx.clearRect(0, 0, this.width, this.height);
                ctx.restore();
            }

            this.dirty = false;
        }

        return this;
    },

    /**
     * Takes the given texture key and frame and then stamps it at the given
     * x and y coordinates. You can use the optional 'config' argument to provide
     * lots more options about how the stamp is applied, including the alpha,
     * tint, angle, scale and origin.
     *
     * By default, the frame will stamp on the x/y coordinates based on its center.
     *
     * If you wish to stamp from the top-left, set the config `originX` and
     * `originY` properties both to zero.
     *
     * @method Phaser.Textures.DynamicTexture#stamp
     * @since 3.60.0
     *
     * @param {string} key - The key of the texture to be used, as stored in the Texture Manager.
     * @param {(string|number)} [frame] - The name or index of the frame within the Texture. Set to `null` to skip this argument if not required.
     * @param {number} [x=0] - The x position to draw the frame at.
     * @param {number} [y=0] - The y position to draw the frame at.
     * @param {Phaser.Types.Textures.StampConfig} [config] - The stamp configuration object, allowing you to set the alpha, tint, angle, scale and origin of the stamp.
     *
     * @return {this} This Dynamic Texture instance.
     */
    stamp: function (key, frame, x, y, config)
    {
        if (x === undefined) { x = 0; }
        if (y === undefined) { y = 0; }

        var alpha = GetFastValue(config, 'alpha', 1);
        var tint = GetFastValue(config, 'tint', 0xffffff);
        var angle = GetFastValue(config, 'angle', 0);
        var rotation = GetFastValue(config, 'rotation', 0);
        var scale = GetFastValue(config, 'scale', 1);
        var scaleX = GetFastValue(config, 'scaleX', scale);
        var scaleY = GetFastValue(config, 'scaleY', scale);
        var originX = GetFastValue(config, 'originX', 0.5);
        var originY = GetFastValue(config, 'originY', 0.5);
        var blendMode = GetFastValue(config, 'blendMode', 0);
        var erase = GetFastValue(config, 'erase', false);
        var skipBatch = GetFastValue(config, 'skipBatch', false);

        var stamp = this.manager.resetStamp(alpha, tint);

        stamp.setAngle(0);

        if (angle !== 0)
        {
            stamp.setAngle(angle);
        }
        else if (rotation !== 0)
        {
            stamp.setRotation(rotation);
        }

        stamp.setScale(scaleX, scaleY);
        stamp.setTexture(key, frame);
        stamp.setOrigin(originX, originY);
        stamp.setBlendMode(blendMode);

        if (erase)
        {
            this._eraseMode = true;
        }

        if (!skipBatch)
        {
            this.draw(stamp, x, y);
        }
        else
        {
            this.batchGameObject(stamp, x, y);
        }

        if (erase)
        {
            this._eraseMode = false;
        }

        return this;
    },

    /**
     * Draws the given object, or an array of objects, to this Dynamic Texture using a blend mode of ERASE.
     * This has the effect of erasing any filled pixels present in the objects from this texture.
     *
     * It can accept any of the following:
     *
     * * Any renderable Game Object, such as a Sprite, Text, Graphics or TileSprite.
     * * Tilemap Layers.
     * * A Group. The contents of which will be iterated and drawn in turn.
     * * A Container. The contents of which will be iterated fully, and drawn in turn.
     * * A Scene Display List. Pass in `Scene.children` to draw the whole list.
     * * Another Dynamic Texture, or a Render Texture.
     * * A Texture Frame instance.
     * * A string. This is used to look-up the texture from the Texture Manager.
     *
     * Note: You cannot erase a Dynamic Texture from itself.
     *
     * If passing in a Group or Container it will only draw children that return `true`
     * when their `willRender()` method is called. I.e. a Container with 10 children,
     * 5 of which have `visible=false` will only draw the 5 visible ones.
     *
     * If passing in an array of Game Objects it will draw them all, regardless if
     * they pass a `willRender` check or not.
     *
     * You can pass in a string in which case it will look for a texture in the Texture
     * Manager matching that string, and draw the base frame.
     *
     * You can pass in the `x` and `y` coordinates to draw the objects at. The use of
     * the coordinates differ based on what objects are being drawn. If the object is
     * a Group, Container or Display List, the coordinates are _added_ to the positions
     * of the children. For all other types of object, the coordinates are exact.
     *
     * Calling this method causes the WebGL batch to flush, so it can write the texture
     * data to the framebuffer being used internally. The batch is flushed at the end,
     * after the entries have been iterated. So if you've a bunch of objects to draw,
     * try and pass them in an array in one single call, rather than making lots of
     * separate calls.
     *
     * If you are not planning on using this Dynamic Texture as a base texture for Sprite
     * Game Objects, then you should set `DynamicTexture.isSpriteTexture = false` before
     * calling this method, otherwise you will get vertically inverted frames in WebGL.
     *
     * @method Phaser.Textures.DynamicTexture#erase
     * @since 3.16.0
     *
     * @param {any} entries - Any renderable Game Object, or Group, Container, Display List, Render Texture, Texture Frame, or an array of any of these.
     * @param {number} [x=0] - The x position to draw the Frame at, or the offset applied to the object.
     * @param {number} [y=0] - The y position to draw the Frame at, or the offset applied to the object.
     *
     * @return {this} This Dynamic Texture instance.
     */
    erase: function (entries, x, y)
    {
        this._eraseMode = true;

        this.draw(entries, x, y);

        this._eraseMode = false;

        return this;
    },

    /**
     * Draws the given object, or an array of objects, to this Dynamic Texture.
     *
     * It can accept any of the following:
     *
     * * Any renderable Game Object, such as a Sprite, Text, Graphics or TileSprite.
     * * Tilemap Layers.
     * * A Group. The contents of which will be iterated and drawn in turn.
     * * A Container. The contents of which will be iterated fully, and drawn in turn.
     * * A Scene Display List. Pass in `Scene.children` to draw the whole list.
     * * Another Dynamic Texture, or a Render Texture.
     * * A Texture Frame instance.
     * * A string. This is used to look-up the texture from the Texture Manager.
     *
     * Note 1: You cannot draw a Dynamic Texture to itself.
     *
     * Note 2: For Game Objects that have Post FX Pipelines, the pipeline _cannot_ be
     * used when drawn to this texture.
     *
     * If passing in a Group or Container it will only draw children that return `true`
     * when their `willRender()` method is called. I.e. a Container with 10 children,
     * 5 of which have `visible=false` will only draw the 5 visible ones.
     *
     * If passing in an array of Game Objects it will draw them all, regardless if
     * they pass a `willRender` check or not.
     *
     * You can pass in a string in which case it will look for a texture in the Texture
     * Manager matching that string, and draw the base frame. If you need to specify
     * exactly which frame to draw then use the method `drawFrame` instead.
     *
     * You can pass in the `x` and `y` coordinates to draw the objects at. The use of
     * the coordinates differ based on what objects are being drawn. If the object is
     * a Group, Container or Display List, the coordinates are _added_ to the positions
     * of the children. For all other types of object, the coordinates are exact.
     *
     * The `alpha` and `tint` values are only used by Texture Frames.
     * Game Objects use their own alpha and tint values when being drawn.
     *
     * Calling this method causes the WebGL batch to flush, so it can write the texture
     * data to the framebuffer being used internally. The batch is flushed at the end,
     * after the entries have been iterated. So if you've a bunch of objects to draw,
     * try and pass them in an array in one single call, rather than making lots of
     * separate calls.
     *
     * If you are not planning on using this Dynamic Texture as a base texture for Sprite
     * Game Objects, then you should set `DynamicTexture.isSpriteTexture = false` before
     * calling this method, otherwise you will get vertically inverted frames in WebGL.
     *
     * @method Phaser.Textures.DynamicTexture#draw
     * @since 3.2.0
     *
     * @param {any} entries - Any renderable Game Object, or Group, Container, Display List, other Render Texture, Texture Frame or an array of any of these.
     * @param {number} [x=0] - The x position to draw the Frame at, or the offset applied to the object.
     * @param {number} [y=0] - The y position to draw the Frame at, or the offset applied to the object.
     * @param {number} [alpha=1] -  The alpha value. Only used when drawing Texture Frames to this texture. Game Objects use their own alpha.
     * @param {number} [tint=0xffffff] -  The tint color value. Only used when drawing Texture Frames to this texture. Game Objects use their own tint. WebGL only.
     *
     * @return {this} This Dynamic Texture instance.
     */
    draw: function (entries, x, y, alpha, tint)
    {
        this.beginDraw();
        this.batchDraw(entries, x, y, alpha, tint);
        this.endDraw();

        return this;
    },

    /**
     * Draws the Texture Frame to the Render Texture at the given position.
     *
     * Textures are referenced by their string-based keys, as stored in the Texture Manager.
     *
     * ```javascript
     * var rt = this.add.renderTexture(0, 0, 800, 600);
     * rt.drawFrame(key, frame);
     * ```
     *
     * You can optionally provide a position, alpha and tint value to apply to the frame
     * before it is drawn.
     *
     * Calling this method will cause a batch flush, so if you've got a stack of things to draw
     * in a tight loop, try using the `draw` method instead.
     *
     * If you need to draw a Sprite to this Render Texture, use the `draw` method instead.
     *
     * If you are not planning on using this Dynamic Texture as a base texture for Sprite
     * Game Objects, then you should set `DynamicTexture.isSpriteTexture = false` before
     * calling this method, otherwise you will get vertically inverted frames in WebGL.
     *
     * @method Phaser.Textures.DynamicTexture#drawFrame
     * @since 3.12.0
     *
     * @param {string} key - The key of the texture to be used, as stored in the Texture Manager.
     * @param {(string|number)} [frame] - The name or index of the frame within the Texture. Set to `null` to skip this argument if not required.
     * @param {number} [x=0] - The x position to draw the frame at.
     * @param {number} [y=0] - The y position to draw the frame at.
     * @param {number} [alpha=1] -  The alpha value. Only used when drawing Texture Frames to this texture.
     * @param {number} [tint=0xffffff] -  The tint color value. Only used when drawing Texture Frames to this texture. WebGL only.
     *
     * @return {this} This Dynamic Texture instance.
     */
    drawFrame: function (key, frame, x, y, alpha, tint)
    {
        this.beginDraw();
        this.batchDrawFrame(key, frame, x, y, alpha, tint);
        this.endDraw();

        return this;
    },

    /**
     * Takes the given Texture Frame and draws it to this Dynamic Texture as a fill pattern,
     * i.e. in a grid-layout based on the frame dimensions.
     *
     * Textures are referenced by their string-based keys, as stored in the Texture Manager.
     *
     * You can optionally provide a position, width, height, alpha and tint value to apply to
     * the frames before they are drawn. The position controls the top-left where the repeating
     * fill will start from. The width and height control the size of the filled area.
     *
     * The position can be negative if required, but the dimensions cannot.
     *
     * Calling this method will cause a batch flush by default. Use the `skipBatch` argument
     * to disable this if this call is part of a larger batch draw.
     *
     * If you are not planning on using this Dynamic Texture as a base texture for Sprite
     * Game Objects, then you should set `DynamicTexture.isSpriteTexture = false` before
     * calling this method, otherwise you will get vertically inverted frames in WebGL.
     *
     * @method Phaser.Textures.DynamicTexture#repeat
     * @since 3.60.0
     *
     * @param {string} key - The key of the texture to be used, as stored in the Texture Manager.
     * @param {(string|number)} [frame] - The name or index of the frame within the Texture. Set to `null` to skip this argument if not required.
     * @param {number} [x=0] - The x position to start drawing the frames from (can be negative to offset).
     * @param {number} [y=0] - The y position to start drawing the frames from (can be negative to offset).
     * @param {number} [width=this.width] - The width of the area to repeat the frame within. Defaults to the width of this Dynamic Texture.
     * @param {number} [height=this.height] - The height of the area to repeat the frame within. Defaults to the height of this Dynamic Texture.
     * @param {number} [alpha=1] - The alpha to use. Defaults to 1, no alpha.
     * @param {number} [tint=0xffffff] - WebGL only. The tint color to use. Leave as undefined, or 0xffffff to have no tint.
     * @param {boolean} [skipBatch=false] - Skip beginning and ending a batch with this call. Use if this is part of a bigger batched draw.
     *
     * @return {this} This Dynamic Texture instance.
     */
    repeat: function (key, frame, x, y, width, height, alpha, tint, skipBatch)
    {
        if (x === undefined) { x = 0; }
        if (y === undefined) { y = 0; }
        if (width === undefined) { width = this.width; }
        if (height === undefined) { height = this.height; }
        if (alpha === undefined) { alpha = 1; }
        if (tint === undefined) { tint = 0xffffff; }
        if (skipBatch === undefined) { skipBatch = false; }

        if (key instanceof Frame)
        {
            frame = key;
        }
        else
        {
            frame = this.manager.getFrame(key, frame);
        }

        if (!frame)
        {
            return this;
        }

        var stamp = this.manager.resetStamp(alpha, tint);

        stamp.setFrame(frame);
        stamp.setOrigin(0);

        var frameWidth = frame.width;
        var frameHeight = frame.height;

        //  Clamp to integer
        width = Math.floor(width);
        height = Math.floor(height);

        //  How many stamps can we fit in horizontally and vertically?
        //  We round this number up to allow for excess overflow
        var hmax = Math.ceil(width / frameWidth);
        var vmax = Math.ceil(height / frameHeight);

        //  How much extra horizontal and vertical space do we have on the right/bottom?
        var hdiff = (hmax * frameWidth) - width;
        var vdiff = (vmax * frameHeight) - height;

        if (hdiff > 0)
        {
            hdiff = frameWidth - hdiff;
        }

        if (vdiff > 0)
        {
            vdiff = frameHeight - vdiff;
        }

        //  x/y may be negative

        if (x < 0)
        {
            hmax += Math.ceil(Math.abs(x) / frameWidth);
        }

        if (y < 0)
        {
            vmax += Math.ceil(Math.abs(y) / frameHeight);
        }

        var dx = x;
        var dy = y;

        var useCrop = false;
        var cropRect = this.manager.stampCrop.setTo(0, 0, frameWidth, frameHeight);

        if (!skipBatch)
        {
            this.beginDraw();
        }

        for (var ty = 0; ty < vmax; ty++)
        {
            //  Negative offset?
            if (dy + frameHeight < 0)
            {
                //  We can't see it, as it's off the top
                dy += frameHeight;
                continue;
            }

            for (var tx = 0; tx < hmax; tx++)
            {
                useCrop = false;

                //  Negative offset?
                if (dx + frameWidth < 0)
                {
                    //  We can't see it, as it's fully off the left
                    dx += frameWidth;
                    continue;
                }
                else if (dx < 0)
                {
                    //  Partially off the left
                    useCrop = true;
                    cropRect.width = (frameWidth + dx);
                    cropRect.x = frameWidth - cropRect.width;
                }

                //  Negative vertical offset
                if (dy < 0)
                {
                    //  Partially off the top
                    useCrop = true;
                    cropRect.height = (frameHeight + dy);
                    cropRect.y = frameHeight - cropRect.height;
                }

                if (hdiff > 0 && tx === hmax - 1)
                {
                    useCrop = true;
                    cropRect.width = hdiff;
                }

                if (vdiff > 0 && ty === vmax - 1)
                {
                    useCrop = true;
                    cropRect.height = vdiff;
                }

                if (useCrop)
                {
                    stamp.setCrop(cropRect);
                }

                this.batchGameObject(stamp, dx, dy);

                //  Reset crop
                stamp.isCropped = false;

                cropRect.setTo(0, 0, frameWidth, frameHeight);

                dx += frameWidth;
            }

            dx = x;
            dy += frameHeight;
        }

        if (!skipBatch)
        {
            this.endDraw();
        }

        return this;
    },

    /**
     * Use this method if you need to batch draw a large number of Game Objects to
     * this Dynamic Texture in a single pass, or on a frequent basis. This is especially
     * useful under WebGL, however, if your game is using Canvas only, it will not make
     * any speed difference in that situation.
     *
     * This method starts the beginning of a batched draw, unless one is already open.
     *
     * Batched drawing is faster than calling `draw` in loop, but you must be careful
     * to manage the flow of code and remember to call `endDraw()` when you're finished.
     *
     * If you don't need to draw large numbers of objects it's much safer and easier
     * to use the `draw` method instead.
     *
     * The flow should be:
     *
     * ```javascript
     * // Call once:
     * DynamicTexture.beginDraw();
     *
     * // repeat n times:
     * DynamicTexture.batchDraw();
     * // or
     * DynamicTexture.batchDrawFrame();
     *
     * // Call once:
     * DynamicTexture.endDraw();
     * ```
     *
     * Do not call any methods other than `batchDraw`, `batchDrawFrame`, or `endDraw` once you
     * have started a batch. Also, be very careful not to destroy this Dynamic Texture while the
     * batch is still open. Doing so will cause a run-time error in the WebGL Renderer.
     *
     * You can use the `DynamicTexture.isDrawing` boolean property to tell if a batch is
     * currently open, or not.
     *
     * @method Phaser.Textures.DynamicTexture#beginDraw
     * @since 3.50.0
     *
     * @return {this} This Dynamic Texture instance.
     */
    beginDraw: function ()
    {
        if (!this.isDrawing)
        {
            var camera = this.camera;
            var renderer = this.renderer;
            var renderTarget = this.renderTarget;

            camera.preRender();

            if (renderTarget)
            {
                renderer.beginCapture(renderTarget.width, renderTarget.height);
            }
            else
            {
                renderer.setContext(this.context);
            }

            this.isDrawing = true;
        }

        return this;
    },

    /**
     * Use this method if you have already called `beginDraw` and need to batch
     * draw a large number of objects to this Dynamic Texture.
     *
     * This method batches the drawing of the given objects to this texture,
     * without causing a WebGL bind or batch flush for each one.
     *
     * It is faster than calling `draw`, but you must be careful to manage the
     * flow of code and remember to call `endDraw()`. If you don't need to draw large
     * numbers of objects it's much safer and easier to use the `draw` method instead.
     *
     * The flow should be:
     *
     * ```javascript
     * // Call once:
     * DynamicTexture.beginDraw();
     *
     * // repeat n times:
     * DynamicTexture.batchDraw();
     * // or
     * DynamicTexture.batchDrawFrame();
     *
     * // Call once:
     * DynamicTexture.endDraw();
     * ```
     *
     * Do not call any methods other than `batchDraw`, `batchDrawFrame`, or `endDraw` once you
     * have started a batch. Also, be very careful not to destroy this Dynamic Texture while the
     * batch is still open. Doing so will cause a run-time error in the WebGL Renderer.
     *
     * You can use the `DynamicTexture.isDrawing` boolean property to tell if a batch is
     * currently open, or not.
     *
     * This method can accept any of the following:
     *
     * * Any renderable Game Object, such as a Sprite, Text, Graphics or TileSprite.
     * * Tilemap Layers.
     * * A Group. The contents of which will be iterated and drawn in turn.
     * * A Container. The contents of which will be iterated fully, and drawn in turn.
     * * A Scene's Display List. Pass in `Scene.children` to draw the whole list.
     * * Another Dynamic Texture or Render Texture.
     * * A Texture Frame instance.
     * * A string. This is used to look-up a texture from the Texture Manager.
     *
     * Note: You cannot draw a Dynamic Texture to itself.
     *
     * If passing in a Group or Container it will only draw children that return `true`
     * when their `willRender()` method is called. I.e. a Container with 10 children,
     * 5 of which have `visible=false` will only draw the 5 visible ones.
     *
     * If passing in an array of Game Objects it will draw them all, regardless if
     * they pass a `willRender` check or not.
     *
     * You can pass in a string in which case it will look for a texture in the Texture
     * Manager matching that string, and draw the base frame. If you need to specify
     * exactly which frame to draw then use the method `drawFrame` instead.
     *
     * You can pass in the `x` and `y` coordinates to draw the objects at. The use of
     * the coordinates differ based on what objects are being drawn. If the object is
     * a Group, Container or Display List, the coordinates are _added_ to the positions
     * of the children. For all other types of object, the coordinates are exact.
     *
     * The `alpha` and `tint` values are only used by Texture Frames.
     * Game Objects use their own alpha and tint values when being drawn.
     *
     * @method Phaser.Textures.DynamicTexture#batchDraw
     * @since 3.50.0
     *
     * @param {any} entries - Any renderable Game Object, or Group, Container, Display List, other Dynamic or Texture, Texture Frame or an array of any of these.
     * @param {number} [x=0] - The x position to draw the Frame at, or the offset applied to the object.
     * @param {number} [y=0] - The y position to draw the Frame at, or the offset applied to the object.
     * @param {number} [alpha=1] -  The alpha value. Only used when drawing Texture Frames to this texture. Game Objects use their own alpha.
     * @param {number} [tint=0xffffff] -  The tint color value. Only used when drawing Texture Frames to this texture. Game Objects use their own tint. WebGL only.
     *
     * @return {this} This Dynamic Texture instance.
     */
    batchDraw: function (entries, x, y, alpha, tint)
    {
        if (!Array.isArray(entries))
        {
            entries = [ entries ];
        }

        this.batchList(entries, x, y, alpha, tint);

        return this;
    },

    /**
     * Use this method if you have already called `beginDraw` and need to batch
     * draw a large number of texture frames to this Dynamic Texture.
     *
     * This method batches the drawing of the given frames to this Dynamic Texture,
     * without causing a WebGL bind or batch flush for each one.
     *
     * It is faster than calling `drawFrame`, but you must be careful to manage the
     * flow of code and remember to call `endDraw()`. If you don't need to draw large
     * numbers of frames it's much safer and easier to use the `drawFrame` method instead.
     *
     * The flow should be:
     *
     * ```javascript
     * // Call once:
     * DynamicTexture.beginDraw();
     *
     * // repeat n times:
     * DynamicTexture.batchDraw();
     * // or
     * DynamicTexture.batchDrawFrame();
     *
     * // Call once:
     * DynamicTexture.endDraw();
     * ```
     *
     * Do not call any methods other than `batchDraw`, `batchDrawFrame`, or `endDraw` once you
     * have started a batch. Also, be very careful not to destroy this Dynamic Texture while the
     * batch is still open. Doing so will cause a run-time error in the WebGL Renderer.
     *
     * You can use the `DynamicTexture.isDrawing` boolean property to tell if a batch is
     * currently open, or not.
     *
     * Textures are referenced by their string-based keys, as stored in the Texture Manager.
     *
     * You can optionally provide a position, alpha and tint value to apply to the frame
     * before it is drawn.
     *
     * @method Phaser.Textures.DynamicTexture#batchDrawFrame
     * @since 3.50.0
     *
     * @param {string} key - The key of the texture to be used, as stored in the Texture Manager.
     * @param {(string|number)} [frame] - The name or index of the frame within the Texture.
     * @param {number} [x=0] - The x position to draw the frame at.
     * @param {number} [y=0] - The y position to draw the frame at.
     * @param {number} [alpha=1] -  The alpha value. Only used when drawing Texture Frames to this texture. Game Objects use their own alpha.
     * @param {number} [tint=0xffffff] -  The tint color value. Only used when drawing Texture Frames to this texture. Game Objects use their own tint. WebGL only.
     *
     * @return {this} This Dynamic Texture instance.
     */
    batchDrawFrame: function (key, frame, x, y, alpha, tint)
    {
        if (x === undefined) { x = 0; }
        if (y === undefined) { y = 0; }
        if (alpha === undefined) { alpha = 1; }
        if (tint === undefined) { tint = 0xffffff; }

        var textureFrame = this.manager.getFrame(key, frame);

        if (textureFrame)
        {
            if (this.renderTarget)
            {
                this.pipeline.batchTextureFrame(textureFrame, x, y, tint, alpha, this.camera.matrix, null);
            }
            else
            {
                this.batchTextureFrame(textureFrame, x, y, alpha, tint);
            }
        }

        return this;
    },

    /**
     * Use this method to finish batch drawing to this Dynamic Texture.
     *
     * Doing so will stop the WebGL Renderer from capturing draws and then blit the
     * framebuffer to the Render Target owned by this texture.
     *
     * Calling this method without first calling `beginDraw` will have no effect.
     *
     * Batch drawing is faster than calling `draw`, but you must be careful to manage the
     * flow of code and remember to call `endDraw()` when you're finished.
     *
     * If you don't need to draw large numbers of objects it's much safer and easier
     * to use the `draw` method instead.
     *
     * The flow should be:
     *
     * ```javascript
     * // Call once:
     * DynamicTexture.beginDraw();
     *
     * // repeat n times:
     * DynamicTexture.batchDraw();
     * // or
     * DynamicTexture.batchDrawFrame();
     *
     * // Call once:
     * DynamicTexture.endDraw();
     * ```
     *
     * Do not call any methods other than `batchDraw`, `batchDrawFrame`, or `endDraw` once you
     * have started a batch. Also, be very careful not to destroy this Dynamic Texture while the
     * batch is still open. Doing so will cause a run-time error in the WebGL Renderer.
     *
     * You can use the `DynamicTexture.isDrawing` boolean property to tell if a batch is
     * currently open, or not.
     *
     * @method Phaser.Textures.DynamicTexture#endDraw
     * @since 3.50.0
     *
     * @param {boolean} [erase=false] - Draws all objects in this batch using a blend mode of ERASE. This has the effect of erasing any filled pixels in the objects being drawn.
     *
     * @return {this} This Dynamic Texture instance.
     */
    endDraw: function (erase)
    {
        if (erase === undefined) { erase = this._eraseMode; }

        if (this.isDrawing)
        {
            var renderer = this.renderer;

            var renderTarget = this.renderTarget;

            if (renderTarget)
            {
                var canvasTarget = renderer.endCapture();

                var util = renderer.pipelines.setUtility();

                util.blitFrame(canvasTarget, renderTarget, 1, false, false, erase, this.isSpriteTexture);

                renderer.resetScissor();
                renderer.resetViewport();
            }
            else
            {
                renderer.setContext();
            }

            this.dirty = true;
            this.isDrawing = false;
        }

        return this;
    },

    /**
     * Internal method that handles the drawing of an array of children.
     *
     * @method Phaser.Textures.DynamicTexture#batchList
     * @private
     * @since 3.12.0
     *
     * @param {array} children - The array of Game Objects, Textures or Frames to draw.
     * @param {number} [x=0] - The x position to offset the Game Object by.
     * @param {number} [y=0] - The y position to offset the Game Object by.
     * @param {number} [alpha=1] -  The alpha value. Only used when drawing Texture Frames to this texture. Game Objects use their own alpha.
     * @param {number} [tint=0xffffff] -  The tint color value. Only used when drawing Texture Frames to this texture. Game Objects use their own tint. WebGL only.
     */
    batchList: function (children, x, y, alpha, tint)
    {
        var len = children.length;

        if (len === 0)
        {
            return;
        }

        for (var i = 0; i < len; i++)
        {
            var entry = children[i];

            if (!entry || entry === this)
            {
                continue;
            }

            if (entry.renderWebGL || entry.renderCanvas)
            {
                //  Game Objects
                this.batchGameObject(entry, x, y);
            }
            else if (entry.isParent || entry.list)
            {
                //  Groups / Display Lists
                this.batchGroup(entry.getChildren(), x, y);
            }
            else if (typeof entry === 'string')
            {
                //  Texture key
                this.batchTextureFrameKey(entry, null, x, y, alpha, tint);
            }
            else if (entry instanceof Frame)
            {
                //  Texture Frame instance
                this.batchTextureFrame(entry, x, y, alpha, tint);
            }
            else if (Array.isArray(entry))
            {
                //  Another Array
                this.batchList(entry, x, y, alpha, tint);
            }
        }
    },

    /**
     * Internal method that handles drawing the contents of a Phaser Group to this Dynamic Texture.
     *
     * @method Phaser.Textures.DynamicTexture#batchGroup
     * @private
     * @since 3.12.0
     *
     * @param {array} children - The array of Game Objects to draw.
     * @param {number} [x=0] - The x position to offset the Game Objects by.
     * @param {number} [y=0] - The y position to offset the Game Objects by.
     */
    batchGroup: function (children, x, y)
    {
        if (x === undefined) { x = 0; }
        if (y === undefined) { y = 0; }

        for (var i = 0; i < children.length; i++)
        {
            var entry = children[i];

            if (entry.willRender(this.camera))
            {
                this.batchGameObject(entry, entry.x + x, entry.y + y);
            }
        }
    },

    /**
     * Internal method that handles drawing a single Phaser Game Object to this Dynamic Texture.
     *
     * @method Phaser.Textures.DynamicTexture#batchGameObject
     * @private
     * @since 3.12.0
     *
     * @param {Phaser.GameObjects.GameObject} gameObject - The Game Object to draw.
     * @param {number} [x=0] - The x position to draw the Game Object at.
     * @param {number} [y=0] - The y position to draw the Game Object at.
     */
    batchGameObject: function (gameObject, x, y)
    {
        if (x === undefined) { x = gameObject.x; }
        if (y === undefined) { y = gameObject.y; }

        var prevX = gameObject.x;
        var prevY = gameObject.y;

        var camera = this.camera;
        var renderer = this.renderer;
        var eraseMode = this._eraseMode;

        var mask = gameObject.mask;

        gameObject.setPosition(x, y);

        if (this.canvas)
        {
            if (eraseMode)
            {
                var blendMode = gameObject.blendMode;

                gameObject.blendMode = BlendModes.ERASE;
            }

            if (mask)
            {
                mask.preRenderCanvas(renderer, gameObject, camera);
            }

            gameObject.renderCanvas(renderer, gameObject, camera, null);

            if (mask)
            {
                mask.postRenderCanvas(renderer, gameObject, camera);
            }

            if (eraseMode)
            {
                gameObject.blendMode = blendMode;
            }
        }
        else if (renderer)
        {
            if (mask)
            {
                mask.preRenderWebGL(renderer, gameObject, camera);
            }

            if (!eraseMode)
            {
                renderer.setBlendMode(gameObject.blendMode);
            }

            gameObject.renderWebGL(renderer, gameObject, camera);

            if (mask)
            {
                mask.postRenderWebGL(renderer, camera, this.renderTarget);
            }
        }

        gameObject.setPosition(prevX, prevY);
    },

    /**
     * Internal method that handles the drawing a Texture Frame based on its key.
     *
     * @method Phaser.Textures.DynamicTexture#batchTextureFrameKey
     * @private
     * @since 3.12.0
     *
     * @param {string} key - The key of the texture to be used, as stored in the Texture Manager.
     * @param {(string|number)} [frame] - The name or index of the frame within the Texture.
     * @param {number} [x=0] - The x position to offset the Game Object by.
     * @param {number} [y=0] - The y position to offset the Game Object by.
     * @param {number} [alpha=1] -  The alpha value. Only used when drawing Texture Frames to this texture. Game Objects use their own alpha.
     * @param {number} [tint=0xffffff] -  The tint color value. Only used when drawing Texture Frames to this texture. Game Objects use their own tint. WebGL only.
     */
    batchTextureFrameKey: function (key, frame, x, y, alpha, tint)
    {
        var textureFrame = this.manager.getFrame(key, frame);

        if (textureFrame)
        {
            this.batchTextureFrame(textureFrame, x, y, alpha, tint);
        }
    },

    /**
     * Internal method that handles the drawing of a Texture Frame to this Dynamic Texture.
     *
     * @method Phaser.Textures.DynamicTexture#batchTextureFrame
     * @private
     * @since 3.12.0
     *
     * @param {Phaser.Textures.Frame} textureFrame - The Texture Frame to draw.
     * @param {number} [x=0] - The x position to draw the Frame at.
     * @param {number} [y=0] - The y position to draw the Frame at.
     * @param {number} [alpha=1] -  The alpha value. Only used when drawing Texture Frames to this texture. Game Objects use their own alpha.
     * @param {number} [tint=0xffffff] -  The tint color value. Only used when drawing Texture Frames to this texture. Game Objects use their own tint. WebGL only.
     */
    batchTextureFrame: function (textureFrame, x, y, alpha, tint)
    {
        if (x === undefined) { x = 0; }
        if (y === undefined) { y = 0; }
        if (alpha === undefined) { alpha = 1; }
        if (tint === undefined) { tint = 0xffffff; }

        var matrix = this.camera.matrix;
        var renderTarget = this.renderTarget;

        if (renderTarget)
        {
            this.pipeline.batchTextureFrame(textureFrame, x, y, tint, alpha, matrix, null);
        }
        else
        {
            var ctx = this.context;
            var cd = textureFrame.canvasData;
            var source = textureFrame.source.image;

            ctx.save();

            ctx.globalCompositeOperation = (this._eraseMode) ? 'destination-out' : 'source-over';

            ctx.globalAlpha = alpha;

            matrix.setToContext(ctx);

            if (cd.width > 0 && cd.height > 0)
            {
                ctx.drawImage(source, cd.x, cd.y, cd.width, cd.height, x, y, cd.width, cd.height);
            }

            ctx.restore();
        }
    },

    /**
     * Takes a snapshot of the given area of this Dynamic Texture.
     *
     * The snapshot is taken immediately, but the results are returned via the given callback.
     *
     * To capture the whole Dynamic Texture see the `snapshot` method.
     * To capture just a specific pixel, see the `snapshotPixel` method.
     *
     * Snapshots work by using the WebGL `readPixels` feature to grab every pixel from the frame buffer
     * into an ArrayBufferView. It then parses this, copying the contents to a temporary Canvas and finally
     * creating an Image object from it, which is the image returned to the callback provided.
     *
     * All in all, this is a computationally expensive and blocking process, which gets more expensive
     * the larger the resolution this Dynamic Texture has, so please be careful how you employ this in your game.
     *
     * @method Phaser.Textures.DynamicTexture#snapshotArea
     * @since 3.19.0
     *
     * @param {number} x - The x coordinate to grab from.
     * @param {number} y - The y coordinate to grab from.
     * @param {number} width - The width of the area to grab.
     * @param {number} height - The height of the area to grab.
     * @param {Phaser.Types.Renderer.Snapshot.SnapshotCallback} callback - The Function to invoke after the snapshot image is created.
     * @param {string} [type='image/png'] - The format of the image to create, usually `image/png` or `image/jpeg`.
     * @param {number} [encoderOptions=0.92] - The image quality, between 0 and 1. Used for image formats with lossy compression, such as `image/jpeg`.
     *
     * @return {this} This Dynamic Texture instance.
     */
    snapshotArea: function (x, y, width, height, callback, type, encoderOptions)
    {
        if (this.renderTarget)
        {
            this.renderer.snapshotFramebuffer(this.renderTarget.framebuffer, this.width, this.height, callback, false, x, y, width, height, type, encoderOptions);
        }
        else
        {
            this.renderer.snapshotCanvas(this.canvas, callback, false, x, y, width, height, type, encoderOptions);
        }

        return this;
    },

    /**
     * Takes a snapshot of the whole of this Dynamic Texture.
     *
     * The snapshot is taken immediately, but the results are returned via the given callback.
     *
     * To capture a portion of this Dynamic Texture see the `snapshotArea` method.
     * To capture just a specific pixel, see the `snapshotPixel` method.
     *
     * Snapshots work by using the WebGL `readPixels` feature to grab every pixel from the frame buffer
     * into an ArrayBufferView. It then parses this, copying the contents to a temporary Canvas and finally
     * creating an Image object from it, which is the image returned to the callback provided.
     *
     * All in all, this is a computationally expensive and blocking process, which gets more expensive
     * the larger the resolution this Dynamic Texture has, so please be careful how you employ this in your game.
     *
     * @method Phaser.Textures.DynamicTexture#snapshot
     * @since 3.19.0
     *
     * @param {Phaser.Types.Renderer.Snapshot.SnapshotCallback} callback - The Function to invoke after the snapshot image is created.
     * @param {string} [type='image/png'] - The format of the image to create, usually `image/png` or `image/jpeg`.
     * @param {number} [encoderOptions=0.92] - The image quality, between 0 and 1. Used for image formats with lossy compression, such as `image/jpeg`.
     *
     * @return {this} This Dynamic Texture instance.
     */
    snapshot: function (callback, type, encoderOptions)
    {
        return this.snapshotArea(0, 0, this.width, this.height, callback, type, encoderOptions);
    },

    /**
     * Takes a snapshot of the given pixel from this Dynamic Texture.
     *
     * The snapshot is taken immediately, but the results are returned via the given callback.
     *
     * To capture the whole Dynamic Texture see the `snapshot` method.
     * To capture a portion of this Dynamic Texture see the `snapshotArea` method.
     *
     * Unlike the two other snapshot methods, this one will send your callback a `Color` object
     * containing the color data for the requested pixel. It doesn't need to create an internal
     * Canvas or Image object, so is a lot faster to execute, using less memory than the other snapshot methods.
     *
     * @method Phaser.Textures.DynamicTexture#snapshotPixel
     * @since 3.19.0
     *
     * @param {number} x - The x coordinate of the pixel to get.
     * @param {number} y - The y coordinate of the pixel to get.
     * @param {Phaser.Types.Renderer.Snapshot.SnapshotCallback} callback - The Function to invoke after the snapshot pixel data is extracted.
     *
     * @return {this} This Dynamic Texture instance.
     */
    snapshotPixel: function (x, y, callback)
    {
        return this.snapshotArea(x, y, 1, 1, callback, 'pixel');
    },

    /**
     * Returns the underlying WebGLTextureWrapper, if not running in Canvas mode.
     *
     * @method Phaser.Textures.DynamicTexture#getWebGLTexture
     * @since 3.60.0
     *
     * @return {?Phaser.Renderer.WebGL.Wrappers.WebGLTextureWrapper} The underlying WebGLTextureWrapper, if not running in Canvas mode.
     */
    getWebGLTexture: function ()
    {
        if (this.renderTarget)
        {
            return this.renderTarget.texture;
        }
    },

    /**
     * Renders this Dynamic Texture onto the Stamp Game Object as a BitmapMask.
     *
     * @method Phaser.Textures.DynamicTexture#renderWebGL
     * @since 3.60.0
     *
     * @param {Phaser.Renderer.WebGL.WebGLRenderer} renderer - A reference to the current active WebGL renderer.
     * @param {Phaser.GameObjects.Image} src - The Game Object being rendered in this call.
     * @param {Phaser.Cameras.Scene2D.Camera} camera - The Camera that is rendering the Game Object.
     * @param {Phaser.GameObjects.Components.TransformMatrix} parentMatrix - This transform matrix is defined if the game object is nested
     */
    renderWebGL: function (renderer, src, camera, parentMatrix)
    {
        var stamp = this.manager.resetStamp();

        stamp.setTexture(this);
        stamp.setOrigin(0);

        stamp.renderWebGL(renderer, stamp, camera, parentMatrix);
    },

    /**
     * This is a NOOP method. Bitmap Masks are not supported by the Canvas Renderer.
     *
     * @method Phaser.Textures.DynamicTexture#renderCanvas
     * @since 3.60.0
     *
     * @param {(Phaser.Renderer.Canvas.CanvasRenderer|Phaser.Renderer.WebGL.WebGLRenderer)} renderer - The Canvas Renderer which would be rendered to.
     * @param {Phaser.GameObjects.GameObject} mask - The masked Game Object which would be rendered.
     * @param {Phaser.Cameras.Scene2D.Camera} camera - The Camera to render to.
     */
    renderCanvas: function ()
    {
        // NOOP
    },

    /**
     * Destroys this Texture and releases references to its sources and frames.
     *
     * @method Phaser.Textures.DynamicTexture#destroy
     * @since 3.60.0
     */
    destroy: function ()
    {
        var stamp = this.manager.stamp;

        if (stamp && stamp.texture === this)
        {
            this.manager.resetStamp();
        }

        Texture.prototype.destroy.call(this);

        CanvasPool.remove(this.canvas);

        if (this.renderTarget)
        {
            this.renderTarget.destroy();
        }

        this.camera.destroy();

        this.canvas = null;
        this.context = null;
        this.renderer = null;
    }

});

module.exports = DynamicTexture;<|MERGE_RESOLUTION|>--- conflicted
+++ resolved
@@ -271,13 +271,9 @@
                     renderTarget.resize(width, height);
                 }
 
-<<<<<<< HEAD
-                    //  The texture has been resized, so is new, so we need to delete the old one
-=======
                 if (renderTarget.texture !== source.glTexture)
                 {
-                    //  The WebGLTexture has been resized, so is new, so we need to delete the old one
->>>>>>> 4d3bdc84
+                    //  The texture has been resized, so is new, so we need to delete the old one
                     this.renderer.deleteTexture(source.glTexture);
                 }
 
