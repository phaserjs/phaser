--- conflicted
+++ resolved
@@ -690,10 +690,7 @@
 
         var property;
 
-<<<<<<< HEAD
-=======
-
->>>>>>> 788fc7e0
+
         if (this._onStartCallbackFired === false)
         {
             this.onStart.dispatch(this._object);
