--- conflicted
+++ resolved
@@ -1,14 +1,15 @@
-<<<<<<< HEAD
 /**
  * @author       Richard Davey <rich@photonstorm.com>
  * @copyright    2020 Photon Storm Ltd.
  * @license      {@link https://opensource.org/licenses/MIT|MIT License}
  */
 
+var AnimationState = require('../../animations/AnimationState');
 var Class = require('../../utils/Class');
 var Components = require('../components');
 var GameObject = require('../GameObject');
 var GameObjectEvents = require('../events');
+var PIPELINE_CONST = require('../../renderer/webgl/pipelines/const');
 var RopeRender = require('./RopeRender');
 var Vector2 = require('../../math/Vector2');
 
@@ -84,13 +85,13 @@
         GameObject.call(this, scene, 'Rope');
 
         /**
-         * The Animation Controller of this Rope.
+         * The Animation State of this Rope.
          *
          * @name Phaser.GameObjects.Rope#anims
-         * @type {Phaser.GameObjects.Components.Animation}
-         * @since 3.23.0
-         */
-        this.anims = new Components.Animation(this);
+         * @type {Phaser.Animation.AnimationState}
+         * @since 3.23.0
+         */
+        this.anims = new AnimationState(this);
 
         /**
          * An array containing the points data for this Rope.
@@ -166,15 +167,14 @@
         /**
          * The tint fill mode.
          *
-         * 0 = An additive tint (the default), where vertices colors are blended with the texture.
-         * 1 = A fill tint, where the vertices colors replace the texture, but respects texture alpha.
-         * 2 = A complete tint, where the vertices colors replace the texture, including alpha, entirely.
+        * `false` = An additive tint (the default), where vertices colors are blended with the texture.
+        * `true` = A fill tint, where the vertices colors replace the texture, but respects texture alpha.
          *
          * @name Phaser.GameObjects.Rope#tintFill
-         * @type {integer}
-         * @since 3.23.0
-         */
-        this.tintFill = (texture === '__DEFAULT') ? 2 : 0;
+         * @type {boolean}
+         * @since 3.23.0
+         */
+        this.tintFill = (texture === '__DEFAULT') ? true : false;
 
         /**
          * If the Rope is marked as `dirty` it will automatically recalculate its vertices
@@ -275,7 +275,7 @@
         this.setTexture(texture, frame);
         this.setPosition(x, y);
         this.setSizeToFrame();
-        this.initPipeline('RopePipeline');
+        this.initPipeline(PIPELINE_CONST.ROPE_PIPELINE);
 
         if (Array.isArray(points))
         {
@@ -422,28 +422,26 @@
     /**
      * Sets the tint fill mode.
      *
-     * Mode 0 is an additive tint, the default, which blends the vertices colors with the texture.
+     * Mode 0 (`false`) is an additive tint, the default, which blends the vertices colors with the texture.
      * This mode respects the texture alpha.
      *
-     * Mode 1 is a fill tint. Unlike an additive tint, a fill-tint literally replaces the pixel colors
+     * Mode 1 (`true`) is a fill tint. Unlike an additive tint, a fill-tint literally replaces the pixel colors
      * from the texture with those in the tint. You can use this for effects such as making a player flash 'white'
      * if hit by something. This mode respects the texture alpha.
      *
-     * Mode 2 is a complete tint. The texture colors and alpha are replaced entirely by the vertices colors.
-     *
      * See the `setColors` method for details of how to color each of the vertices.
      *
      * @method Phaser.GameObjects.Rope#setTintFill
      * @webglOnly
      * @since 3.23.0
      *
-     * @param {integer} [value=0] - Set to 0 for an Additive tint, 1 for a fill tint with alpha, or 2 for a fill tint without alpha.
+     * @param {boolean} [value=false] - Set to `false` for an Additive tint or `true` fill tint with alpha.
      *
      * @return {this} This Game Object instance.
      */
     setTintFill: function (value)
     {
-        if (value === undefined) { value = 0; }
+        if (value === undefined) { value = false; }
 
         this.tintFill = value;
 
@@ -950,9 +948,10 @@
     /**
      * This method enables rendering of the Rope vertices to the given Graphics instance.
      *
-     * If you enable this feature, you must call `Graphics.clear()` in your Scene `update`,
-     * otherwise the Graphics instance will fill-in with draw calls. This is not done automatically
-     * to allow for you to debug render multiple Rope objects to a single Graphics instance.
+     * If you enable this feature, you **must** call `Graphics.clear()` in your Scene `update`,
+     * otherwise the Graphics instance you provide to debug will fill-up with draw calls,
+     * eventually crashing the browser. This is not done automatically to allow you to debug
+     * draw multiple Rope objects to a single Graphics instance.
      *
      * The Rope class has a built-in debug rendering callback `Rope.renderDebugVerts`, however
      * you can also provide your own callback to be used instead. Do this by setting the `callback` parameter.
@@ -1121,1129 +1120,4 @@
 
 });
 
-module.exports = Rope;
-=======
-/**
- * @author       Richard Davey <rich@photonstorm.com>
- * @copyright    2020 Photon Storm Ltd.
- * @license      {@link https://opensource.org/licenses/MIT|MIT License}
- */
-
-var AnimationState = require('../../animations/AnimationState');
-var Class = require('../../utils/Class');
-var Components = require('../components');
-var GameObject = require('../GameObject');
-var GameObjectEvents = require('../events');
-var PIPELINE_CONST = require('../../renderer/webgl/pipelines/const');
-var RopeRender = require('./RopeRender');
-var Vector2 = require('../../math/Vector2');
-
-/**
- * @classdesc
- * A Rope Game Object.
- *
- * The Rope object is WebGL only and does not have a Canvas counterpart.
- *
- * A Rope is a special kind of Game Object that has a texture that repeats along its entire length.
- * Unlike a Sprite, it isn't restricted to using just a quad and can have as many vertices as you define
- * when creating it. The vertices can be arranged in a horizontal or vertical strip and have their own
- * color and alpha values as well.
- *
- * A Ropes origin is always 0.5 x 0.5 and cannot be changed.
- *
- * @class Rope
- * @extends Phaser.GameObjects.GameObject
- * @memberof Phaser.GameObjects
- * @constructor
- * @webglOnly
- * @since 3.23.0
- *
- * @extends Phaser.GameObjects.Components.AlphaSingle
- * @extends Phaser.GameObjects.Components.BlendMode
- * @extends Phaser.GameObjects.Components.Depth
- * @extends Phaser.GameObjects.Components.Flip
- * @extends Phaser.GameObjects.Components.Mask
- * @extends Phaser.GameObjects.Components.Pipeline
- * @extends Phaser.GameObjects.Components.Size
- * @extends Phaser.GameObjects.Components.Texture
- * @extends Phaser.GameObjects.Components.Transform
- * @extends Phaser.GameObjects.Components.Visible
- * @extends Phaser.GameObjects.Components.ScrollFactor
- *
- * @param {Phaser.Scene} scene - The Scene to which this Game Object belongs. A Game Object can only belong to one Scene at a time.
- * @param {number} [x=0] - The horizontal position of this Game Object in the world.
- * @param {number} [y=0] - The vertical position of this Game Object in the world.
- * @param {string} [texture] - The key of the Texture this Game Object will use to render with, as stored in the Texture Manager. If not given, `__DEFAULT` is used.
- * @param {(string|integer|null)} [frame] - An optional frame from the Texture this Game Object is rendering with.
- * @param {(integer|Phaser.Types.Math.Vector2Like[])} [points=2] - An array containing the vertices data for this Rope, or a number that indicates how many segments to split the texture frame into. If none is provided a simple quad is created. See `setPoints` to set this post-creation.
- * @param {boolean} [horizontal=true] - Should the vertices of this Rope be aligned horizontally (`true`), or vertically (`false`)?
- * @param {number[]} [colors] - An optional array containing the color data for this Rope. You should provide one color value per pair of vertices.
- * @param {number[]} [alphas] - An optional array containing the alpha data for this Rope. You should provide one alpha value per pair of vertices.
- */
-var Rope = new Class({
-
-    Extends: GameObject,
-
-    Mixins: [
-        Components.AlphaSingle,
-        Components.BlendMode,
-        Components.Depth,
-        Components.Flip,
-        Components.Mask,
-        Components.Pipeline,
-        Components.Size,
-        Components.Texture,
-        Components.Transform,
-        Components.Visible,
-        Components.ScrollFactor,
-        RopeRender
-    ],
-
-    initialize:
-
-    function Rope (scene, x, y, texture, frame, points, horizontal, colors, alphas)
-    {
-        if (texture === undefined) { texture = '__DEFAULT'; }
-        if (points === undefined) { points = 2; }
-        if (horizontal === undefined) { horizontal = true; }
-
-        GameObject.call(this, scene, 'Rope');
-
-        /**
-         * The Animation State of this Rope.
-         *
-         * @name Phaser.GameObjects.Rope#anims
-         * @type {Phaser.Animation.AnimationState}
-         * @since 3.23.0
-         */
-        this.anims = new AnimationState(this);
-
-        /**
-         * An array containing the points data for this Rope.
-         *
-         * Each point should be given as a Vector2Like object (i.e. a Vector2, Geom.Point or object with public x/y properties).
-         *
-         * The point coordinates are given in local space, where 0 x 0 is the start of the Rope strip.
-         *
-         * You can modify the contents of this array directly in real-time to create interesting effects.
-         * If you do so, be sure to call `setDirty` _after_ modifying this array, so that the vertices data is
-         * updated before the next render. Alternatively, you can use the `setPoints` method instead.
-         *
-         * Should you need to change the _size_ of this array, then you should always use the `setPoints` method.
-         *
-         * @name Phaser.GameObjects.Rope#points
-         * @type {Phaser.Types.Math.Vector2Like[]}
-         * @since 3.23.0
-         */
-        this.points = points;
-
-        /**
-         * An array containing the vertices data for this Rope.
-         *
-         * This data is calculated automatically in the `updateVertices` method, based on the points provided.
-         *
-         * @name Phaser.GameObjects.Rope#vertices
-         * @type {Float32Array}
-         * @since 3.23.0
-         */
-        this.vertices;
-
-        /**
-         * An array containing the uv data for this Rope.
-         *
-         * This data is calculated automatically in the `setPoints` method, based on the points provided.
-         *
-         * @name Phaser.GameObjects.Rope#uv
-         * @type {Float32Array}
-         * @since 3.23.0
-         */
-        this.uv;
-
-        /**
-         * An array containing the color data for this Rope.
-         *
-         * Colors should be given as numeric RGB values, such as 0xff0000.
-         * You should provide _two_ color values for every point in the Rope, one for the top and one for the bottom of each quad.
-         *
-         * You can modify the contents of this array directly in real-time, however, should you need to change the _size_
-         * of the array, then you should use the `setColors` method instead.
-         *
-         * @name Phaser.GameObjects.Rope#colors
-         * @type {Uint32Array}
-         * @since 3.23.0
-         */
-        this.colors;
-
-        /**
-         * An array containing the alpha data for this Rope.
-         *
-         * Alphas should be given as float values, such as 0.5.
-         * You should provide _two_ alpha values for every point in the Rope, one for the top and one for the bottom of each quad.
-         *
-         * You can modify the contents of this array directly in real-time, however, should you need to change the _size_
-         * of the array, then you should use the `setAlphas` method instead.
-         *
-         * @name Phaser.GameObjects.Rope#alphas
-         * @type {Float32Array}
-         * @since 3.23.0
-         */
-        this.alphas;
-
-        /**
-         * The tint fill mode.
-         *
-        * `false` = An additive tint (the default), where vertices colors are blended with the texture.
-        * `true` = A fill tint, where the vertices colors replace the texture, but respects texture alpha.
-         *
-         * @name Phaser.GameObjects.Rope#tintFill
-         * @type {boolean}
-         * @since 3.23.0
-         */
-        this.tintFill = (texture === '__DEFAULT') ? true : false;
-
-        /**
-         * If the Rope is marked as `dirty` it will automatically recalculate its vertices
-         * the next time it renders. You can also force this by calling `updateVertices`.
-         *
-         * @name Phaser.GameObjects.Rope#dirty
-         * @type {boolean}
-         * @since 3.23.0
-         */
-        this.dirty = false;
-
-        /**
-         * Are the Rope vertices aligned horizontally, in a strip, or vertically, in a column?
-         *
-         * This property is set during instantiation and cannot be changed directly.
-         * See the `setVertical` and `setHorizontal` methods.
-         *
-         * @name Phaser.GameObjects.Rope#horizontal
-         * @type {boolean}
-         * @readonly
-         * @since 3.23.0
-         */
-        this.horizontal = horizontal;
-
-        /**
-         * The horizontally flipped state of the Game Object.
-         *
-         * A Game Object that is flipped horizontally will render inversed on the horizontal axis.
-         * Flipping always takes place from the middle of the texture and does not impact the scale value.
-         * If this Game Object has a physics body, it will not change the body. This is a rendering toggle only.
-         *
-         * @name Phaser.GameObjects.Rope#_flipX
-         * @type {boolean}
-         * @default false
-         * @private
-         * @since 3.23.0
-         */
-        this._flipX = false;
-
-        /**
-         * The vertically flipped state of the Game Object.
-         *
-         * A Game Object that is flipped vertically will render inversed on the vertical axis (i.e. upside down)
-         * Flipping always takes place from the middle of the texture and does not impact the scale value.
-         * If this Game Object has a physics body, it will not change the body. This is a rendering toggle only.
-         *
-         * @name Phaser.GameObjects.Rope#flipY
-         * @type {boolean}
-         * @default false
-         * @private
-         * @since 3.23.0
-         */
-        this._flipY = false;
-
-        /**
-         * Internal Vector2 used for vertices updates.
-         *
-         * @name Phaser.GameObjects.Rope#_perp
-         * @type {Phaser.Math.Vector2}
-         * @private
-         * @since 3.23.0
-         */
-        this._perp = new Vector2();
-
-        /**
-         * You can optionally choose to render the vertices of this Rope to a Graphics instance.
-         *
-         * Achieve this by setting the `debugCallback` and the `debugGraphic` properties.
-         *
-         * You can do this in a single call via the `Rope.setDebug` method, which will use the
-         * built-in debug function. You can also set it to your own callback. The callback
-         * will be invoked _once per render_ and sent the following parameters:
-         *
-         * `debugCallback(src, meshLength, verts)`
-         *
-         * `src` is the Rope instance being debugged.
-         * `meshLength` is the number of mesh vertices in total.
-         * `verts` is an array of the translated vertex coordinates.
-         *
-         * To disable rendering, set this property back to `null`.
-         *
-         * @name Phaser.GameObjects.Rope#debugCallback
-         * @type {function}
-         * @since 3.23.0
-         */
-        this.debugCallback = null;
-
-        /**
-         * The Graphics instance that the debug vertices will be drawn to, if `setDebug` has
-         * been called.
-         *
-         * @name Phaser.GameObjects.Rope#debugGraphic
-         * @type {Phaser.GameObjects.Graphics}
-         * @since 3.23.0
-         */
-        this.debugGraphic = null;
-
-        this.setTexture(texture, frame);
-        this.setPosition(x, y);
-        this.setSizeToFrame();
-        this.initPipeline(PIPELINE_CONST.ROPE_PIPELINE);
-
-        if (Array.isArray(points))
-        {
-            this.resizeArrays(points.length);
-        }
-
-        this.setPoints(points, colors, alphas);
-
-        this.updateVertices();
-
-        this.on(GameObjectEvents.ADDED_TO_SCENE, this.addedToScene, this);
-        this.on(GameObjectEvents.REMOVED_FROM_SCENE, this.removedFromScene, this);
-    },
-
-    //  Overrides Game Object method
-    addedToScene: function ()
-    {
-        this.scene.sys.updateList.add(this);
-    },
-
-    //  Overrides Game Object method
-    removedFromScene: function ()
-    {
-        this.scene.sys.updateList.remove(this);
-    },
-
-    /**
-     * The Rope update loop.
-     *
-     * @method Phaser.GameObjects.Rope#preUpdate
-     * @protected
-     * @since 3.23.0
-     *
-     * @param {number} time - The current timestamp.
-     * @param {number} delta - The delta time, in ms, elapsed since the last frame.
-     */
-    preUpdate: function (time, delta)
-    {
-        var prevFrame = this.anims.currentFrame;
-
-        this.anims.update(time, delta);
-
-        if (this.anims.currentFrame !== prevFrame)
-        {
-            this.updateUVs();
-            this.updateVertices();
-        }
-    },
-
-    /**
-     * Start playing the given animation.
-     *
-     * @method Phaser.GameObjects.Rope#play
-     * @since 3.23.0
-     *
-     * @param {string} key - The string-based key of the animation to play.
-     * @param {boolean} [ignoreIfPlaying=false] - If an animation is already playing then ignore this call.
-     * @param {integer} [startFrame=0] - Optionally start the animation playing from this frame index.
-     *
-     * @return {this} This Game Object.
-     */
-    play: function (key, ignoreIfPlaying, startFrame)
-    {
-        this.anims.play(key, ignoreIfPlaying, startFrame);
-
-        return this;
-    },
-
-    /**
-     * Flags this Rope as being dirty. A dirty rope will recalculate all of its vertices data
-     * the _next_ time it renders. You should set this rope as dirty if you update the points
-     * array directly.
-     *
-     * @method Phaser.GameObjects.Rope#setDirty
-     * @since 3.23.0
-     *
-     * @return {this} This Game Object instance.
-     */
-    setDirty: function ()
-    {
-        this.dirty = true;
-
-        return this;
-    },
-
-    /**
-     * Sets the alignment of the points in this Rope to be horizontal, in a strip format.
-     *
-     * Calling this method will reset this Rope. The current points, vertices, colors and alpha
-     * values will be reset to thoes values given as parameters.
-     *
-     * @method Phaser.GameObjects.Rope#setHorizontal
-     * @since 3.23.0
-     *
-     * @param {(integer|Phaser.Types.Math.Vector2Like[])} [points] - An array containing the vertices data for this Rope, or a number that indicates how many segments to split the texture frame into. If none is provided the current points length is used.
-     * @param {(number|number[])} [colors] - Either a single color value, or an array of values.
-     * @param {(number|number[])} [alphas] - Either a single alpha value, or an array of values.
-     *
-     * @return {this} This Game Object instance.
-     */
-    setHorizontal: function (points, colors, alphas)
-    {
-        if (points === undefined) { points = this.points.length; }
-
-        if (this.horizontal)
-        {
-            return this;
-        }
-
-        this.horizontal = true;
-
-        return this.setPoints(points, colors, alphas);
-    },
-
-    /**
-     * Sets the alignment of the points in this Rope to be vertical, in a column format.
-     *
-     * Calling this method will reset this Rope. The current points, vertices, colors and alpha
-     * values will be reset to thoes values given as parameters.
-     *
-     * @method Phaser.GameObjects.Rope#setVertical
-     * @since 3.23.0
-     *
-     * @param {(integer|Phaser.Types.Math.Vector2Like[])} [points] - An array containing the vertices data for this Rope, or a number that indicates how many segments to split the texture frame into. If none is provided the current points length is used.
-     * @param {(number|number[])} [colors] - Either a single color value, or an array of values.
-     * @param {(number|number[])} [alphas] - Either a single alpha value, or an array of values.
-     *
-     * @return {this} This Game Object instance.
-     */
-    setVertical: function (points, colors, alphas)
-    {
-        if (points === undefined) { points = this.points.length; }
-
-        if (!this.horizontal)
-        {
-            return this;
-        }
-
-        this.horizontal = false;
-
-        return this.setPoints(points, colors, alphas);
-    },
-
-    /**
-     * Sets the tint fill mode.
-     *
-     * Mode 0 (`false`) is an additive tint, the default, which blends the vertices colors with the texture.
-     * This mode respects the texture alpha.
-     *
-     * Mode 1 (`true`) is a fill tint. Unlike an additive tint, a fill-tint literally replaces the pixel colors
-     * from the texture with those in the tint. You can use this for effects such as making a player flash 'white'
-     * if hit by something. This mode respects the texture alpha.
-     *
-     * See the `setColors` method for details of how to color each of the vertices.
-     *
-     * @method Phaser.GameObjects.Rope#setTintFill
-     * @webglOnly
-     * @since 3.23.0
-     *
-     * @param {boolean} [value=false] - Set to `false` for an Additive tint or `true` fill tint with alpha.
-     *
-     * @return {this} This Game Object instance.
-     */
-    setTintFill: function (value)
-    {
-        if (value === undefined) { value = false; }
-
-        this.tintFill = value;
-
-        return this;
-    },
-
-    /**
-     * Set the alpha values used by the Rope during rendering.
-     *
-     * You can provide the values in a number of ways:
-     *
-     * 1) One single numeric value: `setAlphas(0.5)` - This will set a single alpha for the whole Rope.
-     * 2) Two numeric value: `setAlphas(1, 0.5)` - This will set a 'top' and 'bottom' alpha value across the whole Rope.
-     * 3) An array of values: `setAlphas([ 1, 0.5, 0.2 ])`
-     *
-     * If you provide an array of values and the array has exactly the same number of values as `points` in the Rope, it
-     * will use each alpha value per rope segment.
-     *
-     * If the provided array has a different number of values than `points` then it will use the values in order, from
-     * the first Rope segment and on, until it runs out of values. This allows you to control the alpha values at all
-     * vertices in the Rope.
-     *
-     * Note this method is called `setAlphas` (plural) and not `setAlpha`.
-     *
-     * @method Phaser.GameObjects.Rope#setAlphas
-     * @since 3.23.0
-     *
-     * @param {(number|number[])} [alphas] - Either a single alpha value, or an array of values. If nothing is provided alpha is reset to 1.
-     * @param {number} [bottomAlpha] - An optional bottom alpha value. See the method description for details.
-     *
-     * @return {this} This Game Object instance.
-     */
-    setAlphas: function (alphas, bottomAlpha)
-    {
-        var total = this.points.length;
-
-        if (total < 1)
-        {
-            return this;
-        }
-
-        var currentAlphas = this.alphas;
-
-        if (alphas === undefined)
-        {
-            alphas = [ 1 ];
-        }
-        else if (!Array.isArray(alphas) && bottomAlpha === undefined)
-        {
-            alphas = [ alphas ];
-        }
-
-        var i;
-        var index = 0;
-
-        if (bottomAlpha !== undefined)
-        {
-            //  Top / Bottom alpha pair
-            for (i = 0; i < total; i++)
-            {
-                index = i * 2;
-
-                currentAlphas[index] = alphas;
-                currentAlphas[index + 1] = bottomAlpha;
-            }
-        }
-        else if (alphas.length === total)
-        {
-            //  If there are exactly the same number of alphas as points, we'll combine the alphas
-            for (i = 0; i < total; i++)
-            {
-                index = i * 2;
-
-                currentAlphas[index] = alphas[i];
-                currentAlphas[index + 1] = alphas[i];
-            }
-        }
-        else
-        {
-            var prevAlpha = alphas[0];
-
-            for (i = 0; i < total; i++)
-            {
-                index = i * 2;
-
-                if (alphas.length > index)
-                {
-                    prevAlpha = alphas[index];
-                }
-
-                currentAlphas[index] = prevAlpha;
-
-                if (alphas.length > index + 1)
-                {
-                    prevAlpha = alphas[index + 1];
-                }
-
-                currentAlphas[index + 1] = prevAlpha;
-            }
-        }
-
-        return this;
-
-    },
-
-    /**
-     * Set the color values used by the Rope during rendering.
-     *
-     * Colors are used to control the level of tint applied across the Rope texture.
-     *
-     * You can provide the values in a number of ways:
-     *
-     * * One single numeric value: `setColors(0xff0000)` - This will set a single color tint for the whole Rope.
-     * * An array of values: `setColors([ 0xff0000, 0x00ff00, 0x0000ff ])`
-     *
-     * If you provide an array of values and the array has exactly the same number of values as `points` in the Rope, it
-     * will use each color per rope segment.
-     *
-     * If the provided array has a different number of values than `points` then it will use the values in order, from
-     * the first Rope segment and on, until it runs out of values. This allows you to control the color values at all
-     * vertices in the Rope.
-     *
-     * @method Phaser.GameObjects.Rope#setColors
-     * @since 3.23.0
-     *
-     * @param {(number|number[])} [colors] - Either a single color value, or an array of values. If nothing is provided color is reset to 0xffffff.
-     *
-     * @return {this} This Game Object instance.
-     */
-    setColors: function (colors)
-    {
-        var total = this.points.length;
-
-        if (total < 1)
-        {
-            return this;
-        }
-
-        var currentColors = this.colors;
-
-        if (colors === undefined)
-        {
-            colors = [ 0xffffff ];
-        }
-        else if (!Array.isArray(colors))
-        {
-            colors = [ colors ];
-        }
-
-        var i;
-        var index = 0;
-
-        if (colors.length === total)
-        {
-            //  If there are exactly the same number of colors as points, we'll combine the colors
-            for (i = 0; i < total; i++)
-            {
-                index = i * 2;
-
-                currentColors[index] = colors[i];
-                currentColors[index + 1] = colors[i];
-            }
-        }
-        else
-        {
-            var prevColor = colors[0];
-
-            for (i = 0; i < total; i++)
-            {
-                index = i * 2;
-
-                if (colors.length > index)
-                {
-                    prevColor = colors[index];
-                }
-
-                currentColors[index] = prevColor;
-
-                if (colors.length > index + 1)
-                {
-                    prevColor = colors[index + 1];
-                }
-
-                currentColors[index + 1] = prevColor;
-            }
-        }
-
-        return this;
-    },
-
-    /**
-     * Sets the points used by this Rope.
-     *
-     * The points should be provided as an array of Vector2, or vector2-like objects (i.e. those with public x/y properties).
-     *
-     * Each point corresponds to one segment of the Rope. The more points in the array, the more segments the rope has.
-     *
-     * Point coordinates are given in local-space, not world-space, and are directly related to the size of the texture
-     * this Rope object is using.
-     *
-     * For example, a Rope using a 512 px wide texture, split into 4 segments (128px each) would use the following points:
-     *
-     * ```javascript
-     * rope.setPoints([
-     *   { x: 0, y: 0 },
-     *   { x: 128, y: 0 },
-     *   { x: 256, y: 0 },
-     *   { x: 384, y: 0 }
-     * ]);
-     * ```
-     *
-     * Or, you can provide an integer to do the same thing:
-     *
-     * ```javascript
-     * rope.setPoints(4);
-     * ```
-     *
-     * Which will divide the Rope into 4 equally sized segments based on the frame width.
-     *
-     * Note that calling this method with a different number of points than the Rope has currently will
-     * _reset_ the color and alpha values, unless you provide them as arguments to this method.
-     *
-     * @method Phaser.GameObjects.Rope#setPoints
-     * @since 3.23.0
-     *
-     * @param {(integer|Phaser.Types.Math.Vector2Like[])} [points=2] - An array containing the vertices data for this Rope, or a number that indicates how many segments to split the texture frame into. If none is provided a simple quad is created.
-     * @param {(number|number[])} [colors] - Either a single color value, or an array of values.
-     * @param {(number|number[])} [alphas] - Either a single alpha value, or an array of values.
-     *
-     * @return {this} This Game Object instance.
-     */
-    setPoints: function (points, colors, alphas)
-    {
-        if (points === undefined) { points = 2; }
-
-        if (typeof points === 'number')
-        {
-            //  Generate an array based on the points
-            var segments = points;
-
-            if (segments < 2)
-            {
-                segments = 2;
-            }
-
-            points = [];
-
-            var s;
-            var frameSegment;
-            var offset;
-
-            if (this.horizontal)
-            {
-                offset = -(this.frame.halfWidth);
-                frameSegment = this.frame.width / (segments - 1);
-
-                for (s = 0; s < segments; s++)
-                {
-                    points.push({ x: offset + s * frameSegment, y: 0 });
-                }
-            }
-            else
-            {
-                offset = -(this.frame.halfHeight);
-                frameSegment = this.frame.height / (segments - 1);
-
-                for (s = 0; s < segments; s++)
-                {
-                    points.push({ x: 0, y: offset + s * frameSegment });
-                }
-            }
-        }
-
-        var total = points.length;
-        var currentTotal = this.points.length;
-
-        if (total < 1)
-        {
-            console.warn('Rope: Not enough points given');
-
-            return this;
-        }
-        else if (total === 1)
-        {
-            points.unshift({ x: 0, y: 0 });
-            total++;
-        }
-
-        if (currentTotal !== total)
-        {
-            this.resizeArrays(total);
-        }
-
-        this.points = points;
-
-        this.updateUVs();
-
-        if (colors !== undefined && colors !== null)
-        {
-            this.setColors(colors);
-        }
-
-        if (alphas !== undefined && alphas !== null)
-        {
-            this.setAlphas(alphas);
-        }
-
-        return this;
-    },
-
-    /**
-     * Updates all of the UVs based on the Rope.points and `flipX` and `flipY` settings.
-     *
-     * @method Phaser.GameObjects.Rope#updateUVs
-     * @since 3.23.0
-     *
-     * @return {this} This Game Object instance.
-     */
-    updateUVs: function ()
-    {
-        var currentUVs = this.uv;
-        var total = this.points.length;
-
-        var u0 = this.frame.u0;
-        var v0 = this.frame.v0;
-        var u1 = this.frame.u1;
-        var v1 = this.frame.v1;
-
-        var partH = (u1 - u0) / (total - 1);
-        var partV = (v1 - v0) / (total - 1);
-
-        for (var i = 0; i < total; i++)
-        {
-            var index = i * 4;
-
-            var uv0;
-            var uv1;
-            var uv2;
-            var uv3;
-
-            if (this.horizontal)
-            {
-                if (this._flipX)
-                {
-                    uv0 = u1 - (i * partH);
-                    uv2 = u1 - (i * partH);
-                }
-                else
-                {
-                    uv0 = u0 + (i * partH);
-                    uv2 = u0 + (i * partH);
-                }
-
-                if (this._flipY)
-                {
-                    uv1 = v1;
-                    uv3 = v0;
-                }
-                else
-                {
-                    uv1 = v0;
-                    uv3 = v1;
-                }
-            }
-            else
-            {
-                if (this._flipX)
-                {
-                    uv0 = u0;
-                    uv2 = u1;
-                }
-                else
-                {
-                    uv0 = u1;
-                    uv2 = u0;
-                }
-
-                if (this._flipY)
-                {
-                    uv1 = v1 - (i * partV);
-                    uv3 = v1 - (i * partV);
-                }
-                else
-                {
-                    uv1 = v0 + (i * partV);
-                    uv3 = v0 + (i * partV);
-                }
-            }
-
-            currentUVs[index + 0] = uv0;
-            currentUVs[index + 1] = uv1;
-            currentUVs[index + 2] = uv2;
-            currentUVs[index + 3] = uv3;
-        }
-
-        return this;
-    },
-
-    /**
-     * Resizes all of the internal arrays: `vertices`, `uv`, `colors` and `alphas` to the new
-     * given Rope segment total.
-     *
-     * @method Phaser.GameObjects.Rope#resizeArrays
-     * @since 3.23.0
-     *
-     * @param {integer} newSize - The amount of segments to split the Rope in to.
-     *
-     * @return {this} This Game Object instance.
-     */
-    resizeArrays: function (newSize)
-    {
-        var colors = this.colors;
-        var alphas = this.alphas;
-
-        this.vertices = new Float32Array(newSize * 4);
-        this.uv = new Float32Array(newSize * 4);
-
-        colors = new Uint32Array(newSize * 2);
-        alphas = new Float32Array(newSize * 2);
-
-        for (var i = 0; i < newSize * 2; i++)
-        {
-            colors[i] = 0xffffff;
-            alphas[i] = 1;
-        }
-
-        this.colors = colors;
-        this.alphas = alphas;
-
-        //  updateVertices during next render
-        this.dirty = true;
-
-        return this;
-    },
-
-    /**
-     * Updates the vertices based on the Rope points.
-     *
-     * This method is called automatically during rendering if `Rope.dirty` is `true`, which is set
-     * by the `setPoints` and `setDirty` methods. You should flag the Rope as being dirty if you modify
-     * the Rope points directly.
-     *
-     * @method Phaser.GameObjects.Rope#updateVertices
-     * @since 3.23.0
-     *
-     * @return {this} This Game Object instance.
-     */
-    updateVertices: function ()
-    {
-        var perp = this._perp;
-        var points = this.points;
-        var vertices = this.vertices;
-
-        var total = points.length;
-
-        this.dirty = false;
-
-        if (total < 1)
-        {
-            return;
-        }
-
-        var nextPoint;
-        var lastPoint = points[0];
-
-        var frameSize = (this.horizontal) ? this.frame.halfHeight : this.frame.halfWidth;
-
-        for (var i = 0; i < total; i++)
-        {
-            var point = points[i];
-            var index = i * 4;
-
-            if (i < total - 1)
-            {
-                nextPoint = points[i + 1];
-            }
-            else
-            {
-                nextPoint = point;
-            }
-
-            perp.x = nextPoint.y - lastPoint.y;
-            perp.y = -(nextPoint.x - lastPoint.x);
-
-            var perpLength = perp.length();
-
-            perp.x /= perpLength;
-            perp.y /= perpLength;
-
-            perp.x *= frameSize;
-            perp.y *= frameSize;
-
-            vertices[index] = point.x + perp.x;
-            vertices[index + 1] = point.y + perp.y;
-            vertices[index + 2] = point.x - perp.x;
-            vertices[index + 3] = point.y - perp.y;
-
-            lastPoint = point;
-        }
-
-        return this;
-    },
-
-    /**
-     * This method enables rendering of the Rope vertices to the given Graphics instance.
-     *
-     * If you enable this feature, you **must** call `Graphics.clear()` in your Scene `update`,
-     * otherwise the Graphics instance you provide to debug will fill-up with draw calls,
-     * eventually crashing the browser. This is not done automatically to allow you to debug
-     * draw multiple Rope objects to a single Graphics instance.
-     *
-     * The Rope class has a built-in debug rendering callback `Rope.renderDebugVerts`, however
-     * you can also provide your own callback to be used instead. Do this by setting the `callback` parameter.
-     *
-     * The callback is invoked _once per render_ and sent the following parameters:
-     *
-     * `callback(src, meshLength, verts)`
-     *
-     * `src` is the Rope instance being debugged.
-     * `meshLength` is the number of mesh vertices in total.
-     * `verts` is an array of the translated vertex coordinates.
-     *
-     * If using your own callback you do not have to provide a Graphics instance to this method.
-     *
-     * To disable debug rendering, to either your own callback or the built-in one, call this method
-     * with no arguments.
-     *
-     * @method Phaser.GameObjects.Rope#setDebug
-     * @since 3.23.0
-     *
-     * @param {Phaser.GameObjects.Graphics} [graphic] - The Graphic instance to render to if using the built-in callback.
-     * @param {function} [callback] - The callback to invoke during debug render. Leave as undefined to use the built-in callback.
-     *
-     * @return {this} This Game Object instance.
-     */
-    setDebug: function (graphic, callback)
-    {
-        this.debugGraphic = graphic;
-
-        if (!graphic && !callback)
-        {
-            this.debugCallback = null;
-        }
-        else if (!callback)
-        {
-            this.debugCallback = this.renderDebugVerts;
-        }
-        else
-        {
-            this.debugCallback = callback;
-        }
-
-        return this;
-    },
-
-    /**
-     * The built-in Rope vertices debug rendering method.
-     *
-     * See `Rope.setDebug` for more details.
-     *
-     * @method Phaser.GameObjects.Rope#renderDebugVerts
-     * @since 3.23.0
-     *
-     * @param {Phaser.GameObjects.Rope} src - The Rope object being rendered.
-     * @param {integer} meshLength - The number of vertices in the mesh.
-     * @param {number[]} verts - An array of translated vertex coordinates.
-     */
-    renderDebugVerts: function (src, meshLength, verts)
-    {
-        var graphic = src.debugGraphic;
-
-        var px0 = verts[0];
-        var py0 = verts[1];
-        var px1 = verts[2];
-        var py1 = verts[3];
-
-        graphic.lineBetween(px0, py0, px1, py1);
-
-        for (var i = 4; i < meshLength; i += 4)
-        {
-            var x0 = verts[i + 0];
-            var y0 = verts[i + 1];
-            var x1 = verts[i + 2];
-            var y1 = verts[i + 3];
-
-            graphic.lineBetween(px0, py0, x0, y0);
-            graphic.lineBetween(px1, py1, x1, y1);
-            graphic.lineBetween(px1, py1, x0, y0);
-            graphic.lineBetween(x0, y0, x1, y1);
-
-            px0 = x0;
-            py0 = y0;
-            px1 = x1;
-            py1 = y1;
-        }
-    },
-
-    /**
-     * Handles the pre-destroy step for the Rope, which removes the Animation component and typed arrays.
-     *
-     * @method Phaser.GameObjects.Rope#preDestroy
-     * @private
-     * @since 3.23.0
-     */
-    preDestroy: function ()
-    {
-        this.anims.destroy();
-
-        this.anims = undefined;
-
-        this.points = null;
-        this.vertices = null;
-        this.uv = null;
-        this.colors = null;
-        this.alphas = null;
-
-        this.debugCallback = null;
-        this.debugGraphic = null;
-    },
-
-    /**
-     * The horizontally flipped state of the Game Object.
-     *
-     * A Game Object that is flipped horizontally will render inversed on the horizontal axis.
-     * Flipping always takes place from the middle of the texture and does not impact the scale value.
-     * If this Game Object has a physics body, it will not change the body. This is a rendering toggle only.
-     *
-     * @name Phaser.GameObjects.Rope#flipX
-     * @type {boolean}
-     * @default false
-     * @since 3.23.0
-     */
-    flipX: {
-
-        get: function ()
-        {
-            return this._flipX;
-        },
-
-        set: function (value)
-        {
-            this._flipX = value;
-
-            return this.updateUVs();
-        }
-
-    },
-
-    /**
-     * The vertically flipped state of the Game Object.
-     *
-     * A Game Object that is flipped vertically will render inversed on the vertical axis (i.e. upside down)
-     * Flipping always takes place from the middle of the texture and does not impact the scale value.
-     * If this Game Object has a physics body, it will not change the body. This is a rendering toggle only.
-     *
-     * @name Phaser.GameObjects.Rope#flipY
-     * @type {boolean}
-     * @default false
-     * @since 3.23.0
-     */
-    flipY: {
-
-        get: function ()
-        {
-            return this._flipY;
-        },
-
-        set: function (value)
-        {
-            this._flipY = value;
-
-            return this.updateUVs();
-        }
-
-    }
-
-});
-
-module.exports = Rope;
->>>>>>> af272842
+module.exports = Rope;