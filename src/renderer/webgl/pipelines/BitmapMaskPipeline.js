<<<<<<< HEAD
/**
 * @author       Richard Davey <rich@photonstorm.com>
 * @author       Felipe Alfonso <@bitnenfer>
 * @copyright    2020 Photon Storm Ltd.
 * @license      {@link https://opensource.org/licenses/MIT|MIT License}
 */

var Class = require('../../../utils/Class');
var GetFastValue = require('../../../utils/object/GetFastValue');
var ShaderSourceFS = require('../shaders/BitmapMask-frag.js');
var ShaderSourceVS = require('../shaders/BitmapMask-vert.js');
var WebGLPipeline = require('../WebGLPipeline');

/**
 * @classdesc
 *
 * The Bitmap Mask Pipeline handles all of the bitmap mask rendering in WebGL for applying
 * alpha masks to Game Objects. It works by sampling two texture on the fragment shader and
 * using the fragments alpha to clip the region.
 *
 * The fragment shader it uses can be found in `shaders/src/BitmapMask.frag`.
 * The vertex shader it uses can be found in `shaders/src/BitmapMask.vert`.
 *
 * The default shader attributes for this pipeline are:
 *
 * `inPosition` (vec2, offset 0)
 *
 * The default shader uniforms for this pipeline are:
 *
 * `uResolution` (vec2)
 * `uMainSampler` (sampler2D)
 * `uMaskSampler` (sampler2D)
 * `uInvertMaskAlpha` (bool)
 *
 * @class BitmapMaskPipeline
 * @extends Phaser.Renderer.WebGL.WebGLPipeline
 * @memberof Phaser.Renderer.WebGL.Pipelines
 * @constructor
 * @since 3.0.0
 *
 * @param {Phaser.Types.Renderer.WebGL.WebGLPipelineConfig} config - The configuration options for this pipeline.
 */
var BitmapMaskPipeline = new Class({

    Extends: WebGLPipeline,

    initialize:

    function BitmapMaskPipeline (config)
    {
        config.fragShader = GetFastValue(config, 'fragShader', ShaderSourceFS),
        config.vertShader = GetFastValue(config, 'vertShader', ShaderSourceVS),
        config.vertexSize = GetFastValue(config, 'vertexSize', 8),
        config.vertexCapacity = GetFastValue(config, 'vertexCapacity', 3),
        config.vertices = GetFastValue(config, 'vertices', new Float32Array([ -1, 1, -1, -7, 7, 1 ]).buffer),
        config.attributes = GetFastValue(config, 'attributes', [
            {
                name: 'inPosition',
                size: 2,
                type: config.game.renderer.gl.FLOAT,
                normalized: false,
                offset: 0,
                enabled: false,
                location: -1
            }
        ]);

        WebGLPipeline.call(this, config);
    },

    /**
     * Called every time the pipeline is bound by the renderer.
     * Sets the shader program, vertex buffer and other resources.
     * Should only be called when changing pipeline.
     *
     * @method Phaser.Renderer.WebGL.Pipelines.BitmapMaskPipeline#bind
     * @since 3.50.0
     *
     * @param {boolean} [reset=false] - Should the pipeline be fully re-bound after a renderer pipeline clear?
     *
     * @return {this} This WebGLPipeline instance.
     */
    bind: function (reset)
    {
        if (reset === undefined) { reset = false; }

        WebGLPipeline.prototype.bind.call(this, reset);

        var renderer = this.renderer;
        var program = this.program;

        renderer.setFloat2(program, 'uResolution', this.width, this.height);
        renderer.setInt1(program, 'uMainSampler', 0);
        renderer.setInt1(program, 'uMaskSampler', 1);

        return this;
    },

    /**
     * Binds necessary resources and renders the mask to a separated framebuffer.
     * The framebuffer for the masked object is also bound for further use.
     *
     * @method Phaser.Renderer.WebGL.Pipelines.BitmapMaskPipeline#beginMask
     * @since 3.0.0
     *
     * @param {Phaser.GameObjects.GameObject} mask - GameObject used as mask.
     * @param {Phaser.GameObjects.GameObject} maskedObject - GameObject masked by the mask GameObject.
     * @param {Phaser.Cameras.Scene2D.Camera} camera - The camera rendering the current mask.
     */
    beginMask: function (mask, maskedObject, camera)
    {
        var renderer = this.renderer;
        var gl = this.gl;

        //  The renderable Game Object that is being used for the bitmap mask
        var bitmapMask = mask.bitmapMask;

        if (bitmapMask && gl)
        {
            renderer.flush();

            mask.prevFramebuffer = renderer.currentFramebuffer;

            renderer.setFramebuffer(mask.mainFramebuffer);

            gl.disable(gl.STENCIL_TEST);

            gl.clearColor(0, 0, 0, 0);

            gl.clear(gl.COLOR_BUFFER_BIT);

            if (renderer.currentCameraMask.mask !== mask)
            {
                renderer.currentMask.mask = mask;
                renderer.currentMask.camera = camera;
            }
        }
    },

    /**
     * The masked game objects framebuffer is unbound and its texture
     * is bound together with the mask texture and the mask shader and
     * a draw call with a single quad is processed. Here is where the
     * masking effect is applied.
     *
     * @method Phaser.Renderer.WebGL.Pipelines.BitmapMaskPipeline#endMask
     * @since 3.0.0
     *
     * @param {Phaser.GameObjects.GameObject} mask - GameObject used as a mask.
     */
    endMask: function (mask, camera)
    {
        var gl = this.gl;
        var renderer = this.renderer;

        //  The renderable Game Object that is being used for the bitmap mask
        var bitmapMask = mask.bitmapMask;

        if (bitmapMask && gl)
        {
            renderer.flush();

            //  First we draw the mask to the mask fb
            renderer.setFramebuffer(mask.maskFramebuffer);

            gl.clearColor(0, 0, 0, 0);
            gl.clear(gl.COLOR_BUFFER_BIT);

            renderer.setBlendMode(0, true);

            bitmapMask.renderWebGL(renderer, bitmapMask, 0, camera);

            renderer.flush();

            renderer.setFramebuffer(mask.prevFramebuffer);

            //  Is there a stencil further up the stack?
            var prev = renderer.getCurrentStencilMask();

            if (prev)
            {
                gl.enable(gl.STENCIL_TEST);

                prev.mask.applyStencil(renderer, prev.camera, true);
            }
            else
            {
                renderer.currentMask.mask = null;
            }

            //  Bind bitmap mask pipeline and draw
            renderer.setPipeline(this);

            gl.activeTexture(gl.TEXTURE1);
            gl.bindTexture(gl.TEXTURE_2D, mask.maskTexture);

            gl.activeTexture(gl.TEXTURE0);
            gl.bindTexture(gl.TEXTURE_2D, mask.mainTexture);

            gl.uniform1i(gl.getUniformLocation(this.program, 'uInvertMaskAlpha'), mask.invertAlpha);

            //  Finally, draw a triangle filling the whole screen
            gl.drawArrays(this.topology, 0, 3);
        }
    }

});

module.exports = BitmapMaskPipeline;
=======
/**
 * @author       Richard Davey <rich@photonstorm.com>
 * @author       Felipe Alfonso <@bitnenfer>
 * @copyright    2020 Photon Storm Ltd.
 * @license      {@link https://opensource.org/licenses/MIT|MIT License}
 */

var Class = require('../../../utils/Class');
var GetFastValue = require('../../../utils/object/GetFastValue');
var ShaderSourceFS = require('../shaders/BitmapMask-frag.js');
var ShaderSourceVS = require('../shaders/BitmapMask-vert.js');
var WebGLPipeline = require('../WebGLPipeline');

/**
 * @classdesc
 *
 * The Bitmap Mask Pipeline handles all of the bitmap mask rendering in WebGL for applying
 * alpha masks to Game Objects. It works by sampling two texture on the fragment shader and
 * using the fragments alpha to clip the region.
 *
 * The fragment shader it uses can be found in `shaders/src/BitmapMask.frag`.
 * The vertex shader it uses can be found in `shaders/src/BitmapMask.vert`.
 *
 * The default shader attributes for this pipeline are:
 *
 * `inPosition` (vec2, offset 0)
 *
 * The default shader uniforms for this pipeline are:
 *
 * `uResolution` (vec2)
 * `uMainSampler` (sampler2D)
 * `uMaskSampler` (sampler2D)
 * `uInvertMaskAlpha` (bool)
 *
 * @class BitmapMaskPipeline
 * @extends Phaser.Renderer.WebGL.WebGLPipeline
 * @memberof Phaser.Renderer.WebGL.Pipelines
 * @constructor
 * @since 3.0.0
 *
 * @param {Phaser.Types.Renderer.WebGL.WebGLPipelineConfig} config - The configuration options for this pipeline.
 */
var BitmapMaskPipeline = new Class({

    Extends: WebGLPipeline,

    initialize:

    function BitmapMaskPipeline (config)
    {
        config.fragShader = GetFastValue(config, 'fragShader', ShaderSourceFS),
        config.vertShader = GetFastValue(config, 'vertShader', ShaderSourceVS),
        config.vertexSize = GetFastValue(config, 'vertexSize', 8),
        config.vertexCapacity = GetFastValue(config, 'vertexCapacity', 3),
        config.vertices = GetFastValue(config, 'vertices', new Float32Array([ -1, 1, -1, -7, 7, 1 ]).buffer),
        config.attributes = GetFastValue(config, 'attributes', [
            {
                name: 'inPosition',
                size: 2,
                type: config.game.renderer.gl.FLOAT,
                normalized: false,
                offset: 0,
                enabled: false,
                location: -1
            }
        ]);

        WebGLPipeline.call(this, config);
    },

    /**
     * Called every time the pipeline is bound by the renderer.
     * Sets the shader program, vertex buffer and other resources.
     * Should only be called when changing pipeline.
     *
     * @method Phaser.Renderer.WebGL.Pipelines.BitmapMaskPipeline#bind
     * @since 3.50.0
     *
     * @param {boolean} [reset=false] - Should the pipeline be fully re-bound after a renderer pipeline clear?
     *
     * @return {this} This WebGLPipeline instance.
     */
    bind: function (reset)
    {
        if (reset === undefined) { reset = false; }

        WebGLPipeline.prototype.bind.call(this, reset);

        var renderer = this.renderer;
        var program = this.program;

        renderer.setFloat2(program, 'uResolution', this.width, this.height);
        renderer.setInt1(program, 'uMainSampler', 0);
        renderer.setInt1(program, 'uMaskSampler', 1);

        return this;
    },

    /**
     * Binds necessary resources and renders the mask to a separated framebuffer.
     * The framebuffer for the masked object is also bound for further use.
     *
     * @method Phaser.Renderer.WebGL.Pipelines.BitmapMaskPipeline#beginMask
     * @since 3.0.0
     *
     * @param {Phaser.GameObjects.GameObject} mask - GameObject used as mask.
     * @param {Phaser.GameObjects.GameObject} maskedObject - GameObject masked by the mask GameObject.
     * @param {Phaser.Cameras.Scene2D.Camera} camera - The camera rendering the current mask.
     */
    beginMask: function (mask, maskedObject, camera)
    {
        var renderer = this.renderer;
        var gl = this.gl;

        //  The renderable Game Object that is being used for the bitmap mask
        var bitmapMask = mask.bitmapMask;

        if (bitmapMask && gl)
        {
            renderer.flush();

            mask.prevFramebuffer = renderer.currentFramebuffer;

            renderer.setFramebuffer(mask.mainFramebuffer);

            gl.disable(gl.STENCIL_TEST);

            gl.clearColor(0, 0, 0, 0);

            gl.clear(gl.COLOR_BUFFER_BIT);

            if (renderer.currentCameraMask.mask !== mask)
            {
                renderer.currentMask.mask = mask;
                renderer.currentMask.camera = camera;
            }
        }
    },

    /**
     * The masked game objects framebuffer is unbound and its texture
     * is bound together with the mask texture and the mask shader and
     * a draw call with a single quad is processed. Here is where the
     * masking effect is applied.
     *
     * @method Phaser.Renderer.WebGL.Pipelines.BitmapMaskPipeline#endMask
     * @since 3.0.0
     *
     * @param {Phaser.GameObjects.GameObject} mask - GameObject used as a mask.
     */
    endMask: function (mask, camera)
    {
        var gl = this.gl;
        var renderer = this.renderer;

        //  The renderable Game Object that is being used for the bitmap mask
        var bitmapMask = mask.bitmapMask;

        if (bitmapMask && gl)
        {
            renderer.flush();

            //  First we draw the mask to the mask fb
            renderer.setFramebuffer(mask.maskFramebuffer);

            gl.clearColor(0, 0, 0, 0);
            gl.clear(gl.COLOR_BUFFER_BIT);

            renderer.setBlendMode(0, true);

            bitmapMask.renderWebGL(renderer, bitmapMask, 0, camera);

            renderer.flush();

            renderer.setFramebuffer(mask.prevFramebuffer);

            //  Is there a stencil further up the stack?
            var prev = renderer.getCurrentStencilMask();

            if (prev)
            {
                gl.enable(gl.STENCIL_TEST);

                prev.mask.applyStencil(renderer, prev.camera, true);
            }
            else
            {
                renderer.currentMask.mask = null;
            }

            //  Bind bitmap mask pipeline and draw
            renderer.pipelines.set(this);

            gl.activeTexture(gl.TEXTURE1);
            gl.bindTexture(gl.TEXTURE_2D, mask.maskTexture);

            gl.activeTexture(gl.TEXTURE0);
            gl.bindTexture(gl.TEXTURE_2D, mask.mainTexture);

            gl.uniform1i(gl.getUniformLocation(this.program, 'uInvertMaskAlpha'), mask.invertAlpha);

            //  Finally, draw a triangle filling the whole screen
            gl.drawArrays(this.topology, 0, 3);
        }
    }

});

module.exports = BitmapMaskPipeline;
>>>>>>> af272842
<|MERGE_RESOLUTION|>--- conflicted
+++ resolved
@@ -1,4 +1,3 @@
-<<<<<<< HEAD
 /**
  * @author       Richard Davey <rich@photonstorm.com>
  * @author       Felipe Alfonso <@bitnenfer>
@@ -190,7 +189,7 @@
             }
 
             //  Bind bitmap mask pipeline and draw
-            renderer.setPipeline(this);
+            renderer.pipelines.set(this);
 
             gl.activeTexture(gl.TEXTURE1);
             gl.bindTexture(gl.TEXTURE_2D, mask.maskTexture);
@@ -207,215 +206,4 @@
 
 });
 
-module.exports = BitmapMaskPipeline;
-=======
-/**
- * @author       Richard Davey <rich@photonstorm.com>
- * @author       Felipe Alfonso <@bitnenfer>
- * @copyright    2020 Photon Storm Ltd.
- * @license      {@link https://opensource.org/licenses/MIT|MIT License}
- */
-
-var Class = require('../../../utils/Class');
-var GetFastValue = require('../../../utils/object/GetFastValue');
-var ShaderSourceFS = require('../shaders/BitmapMask-frag.js');
-var ShaderSourceVS = require('../shaders/BitmapMask-vert.js');
-var WebGLPipeline = require('../WebGLPipeline');
-
-/**
- * @classdesc
- *
- * The Bitmap Mask Pipeline handles all of the bitmap mask rendering in WebGL for applying
- * alpha masks to Game Objects. It works by sampling two texture on the fragment shader and
- * using the fragments alpha to clip the region.
- *
- * The fragment shader it uses can be found in `shaders/src/BitmapMask.frag`.
- * The vertex shader it uses can be found in `shaders/src/BitmapMask.vert`.
- *
- * The default shader attributes for this pipeline are:
- *
- * `inPosition` (vec2, offset 0)
- *
- * The default shader uniforms for this pipeline are:
- *
- * `uResolution` (vec2)
- * `uMainSampler` (sampler2D)
- * `uMaskSampler` (sampler2D)
- * `uInvertMaskAlpha` (bool)
- *
- * @class BitmapMaskPipeline
- * @extends Phaser.Renderer.WebGL.WebGLPipeline
- * @memberof Phaser.Renderer.WebGL.Pipelines
- * @constructor
- * @since 3.0.0
- *
- * @param {Phaser.Types.Renderer.WebGL.WebGLPipelineConfig} config - The configuration options for this pipeline.
- */
-var BitmapMaskPipeline = new Class({
-
-    Extends: WebGLPipeline,
-
-    initialize:
-
-    function BitmapMaskPipeline (config)
-    {
-        config.fragShader = GetFastValue(config, 'fragShader', ShaderSourceFS),
-        config.vertShader = GetFastValue(config, 'vertShader', ShaderSourceVS),
-        config.vertexSize = GetFastValue(config, 'vertexSize', 8),
-        config.vertexCapacity = GetFastValue(config, 'vertexCapacity', 3),
-        config.vertices = GetFastValue(config, 'vertices', new Float32Array([ -1, 1, -1, -7, 7, 1 ]).buffer),
-        config.attributes = GetFastValue(config, 'attributes', [
-            {
-                name: 'inPosition',
-                size: 2,
-                type: config.game.renderer.gl.FLOAT,
-                normalized: false,
-                offset: 0,
-                enabled: false,
-                location: -1
-            }
-        ]);
-
-        WebGLPipeline.call(this, config);
-    },
-
-    /**
-     * Called every time the pipeline is bound by the renderer.
-     * Sets the shader program, vertex buffer and other resources.
-     * Should only be called when changing pipeline.
-     *
-     * @method Phaser.Renderer.WebGL.Pipelines.BitmapMaskPipeline#bind
-     * @since 3.50.0
-     *
-     * @param {boolean} [reset=false] - Should the pipeline be fully re-bound after a renderer pipeline clear?
-     *
-     * @return {this} This WebGLPipeline instance.
-     */
-    bind: function (reset)
-    {
-        if (reset === undefined) { reset = false; }
-
-        WebGLPipeline.prototype.bind.call(this, reset);
-
-        var renderer = this.renderer;
-        var program = this.program;
-
-        renderer.setFloat2(program, 'uResolution', this.width, this.height);
-        renderer.setInt1(program, 'uMainSampler', 0);
-        renderer.setInt1(program, 'uMaskSampler', 1);
-
-        return this;
-    },
-
-    /**
-     * Binds necessary resources and renders the mask to a separated framebuffer.
-     * The framebuffer for the masked object is also bound for further use.
-     *
-     * @method Phaser.Renderer.WebGL.Pipelines.BitmapMaskPipeline#beginMask
-     * @since 3.0.0
-     *
-     * @param {Phaser.GameObjects.GameObject} mask - GameObject used as mask.
-     * @param {Phaser.GameObjects.GameObject} maskedObject - GameObject masked by the mask GameObject.
-     * @param {Phaser.Cameras.Scene2D.Camera} camera - The camera rendering the current mask.
-     */
-    beginMask: function (mask, maskedObject, camera)
-    {
-        var renderer = this.renderer;
-        var gl = this.gl;
-
-        //  The renderable Game Object that is being used for the bitmap mask
-        var bitmapMask = mask.bitmapMask;
-
-        if (bitmapMask && gl)
-        {
-            renderer.flush();
-
-            mask.prevFramebuffer = renderer.currentFramebuffer;
-
-            renderer.setFramebuffer(mask.mainFramebuffer);
-
-            gl.disable(gl.STENCIL_TEST);
-
-            gl.clearColor(0, 0, 0, 0);
-
-            gl.clear(gl.COLOR_BUFFER_BIT);
-
-            if (renderer.currentCameraMask.mask !== mask)
-            {
-                renderer.currentMask.mask = mask;
-                renderer.currentMask.camera = camera;
-            }
-        }
-    },
-
-    /**
-     * The masked game objects framebuffer is unbound and its texture
-     * is bound together with the mask texture and the mask shader and
-     * a draw call with a single quad is processed. Here is where the
-     * masking effect is applied.
-     *
-     * @method Phaser.Renderer.WebGL.Pipelines.BitmapMaskPipeline#endMask
-     * @since 3.0.0
-     *
-     * @param {Phaser.GameObjects.GameObject} mask - GameObject used as a mask.
-     */
-    endMask: function (mask, camera)
-    {
-        var gl = this.gl;
-        var renderer = this.renderer;
-
-        //  The renderable Game Object that is being used for the bitmap mask
-        var bitmapMask = mask.bitmapMask;
-
-        if (bitmapMask && gl)
-        {
-            renderer.flush();
-
-            //  First we draw the mask to the mask fb
-            renderer.setFramebuffer(mask.maskFramebuffer);
-
-            gl.clearColor(0, 0, 0, 0);
-            gl.clear(gl.COLOR_BUFFER_BIT);
-
-            renderer.setBlendMode(0, true);
-
-            bitmapMask.renderWebGL(renderer, bitmapMask, 0, camera);
-
-            renderer.flush();
-
-            renderer.setFramebuffer(mask.prevFramebuffer);
-
-            //  Is there a stencil further up the stack?
-            var prev = renderer.getCurrentStencilMask();
-
-            if (prev)
-            {
-                gl.enable(gl.STENCIL_TEST);
-
-                prev.mask.applyStencil(renderer, prev.camera, true);
-            }
-            else
-            {
-                renderer.currentMask.mask = null;
-            }
-
-            //  Bind bitmap mask pipeline and draw
-            renderer.pipelines.set(this);
-
-            gl.activeTexture(gl.TEXTURE1);
-            gl.bindTexture(gl.TEXTURE_2D, mask.maskTexture);
-
-            gl.activeTexture(gl.TEXTURE0);
-            gl.bindTexture(gl.TEXTURE_2D, mask.mainTexture);
-
-            gl.uniform1i(gl.getUniformLocation(this.program, 'uInvertMaskAlpha'), mask.invertAlpha);
-
-            //  Finally, draw a triangle filling the whole screen
-            gl.drawArrays(this.topology, 0, 3);
-        }
-    }
-
-});
-
-module.exports = BitmapMaskPipeline;
->>>>>>> af272842
+module.exports = BitmapMaskPipeline;