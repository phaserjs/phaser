--- conflicted
+++ resolved
@@ -1,55 +1,3 @@
-<<<<<<< HEAD
-#define SHADER_NAME PHASER_LIGHT_FS
-
-precision mediump float;
-
-struct Light
-{
-    vec2 position;
-    vec3 color;
-    float intensity;
-    float radius;
-};
-
-const int kMaxLights = %LIGHT_COUNT%;
-
-uniform vec4 uCamera; /* x, y, rotation, zoom */
-uniform vec2 uResolution;
-uniform sampler2D uMainSampler;
-uniform sampler2D uNormSampler;
-uniform vec3 uAmbientLightColor;
-uniform Light uLights[kMaxLights];
-uniform mat3 uInverseRotationMatrix;
-
-varying vec2 outTexCoord;
-varying vec4 outTint;
-
-void main()
-{
-    vec3 finalColor = vec3(0.0, 0.0, 0.0);
-    vec4 color = texture2D(uMainSampler, outTexCoord) * vec4(outTint.rgb * outTint.a, outTint.a);
-    vec3 normalMap = texture2D(uNormSampler, outTexCoord).rgb;
-    vec3 normal = normalize(uInverseRotationMatrix * vec3(normalMap * 2.0 - 1.0));
-    vec2 res = vec2(min(uResolution.x, uResolution.y)) * uCamera.w;
-
-    for (int index = 0; index < kMaxLights; ++index)
-    {
-        Light light = uLights[index];
-        vec3 lightDir = vec3((light.position.xy / res) - (gl_FragCoord.xy / res), 0.1);
-        vec3 lightNormal = normalize(lightDir);
-        float distToSurf = length(lightDir) * uCamera.w;
-        float diffuseFactor = max(dot(normal, lightNormal), 0.0);
-        float radius = (light.radius / res.x * uCamera.w) * uCamera.w;
-        float attenuation = clamp(1.0 - distToSurf * distToSurf / (radius * radius), 0.0, 1.0);
-        vec3 diffuse = light.color * diffuseFactor;
-        finalColor += (attenuation * diffuse) * light.intensity;
-    }
-
-    vec4 colorOutput = vec4(uAmbientLightColor + finalColor, 1.0);
-
-    gl_FragColor = color * vec4(colorOutput.rgb * colorOutput.a, colorOutput.a);
-}
-=======
 #define SHADER_NAME PHASER_LIGHT_FS
 
 precision mediump float;
@@ -99,5 +47,4 @@
     vec4 colorOutput = vec4(uAmbientLightColor + finalColor, 1.0);
 
     gl_FragColor = color * vec4(colorOutput.rgb * colorOutput.a, colorOutput.a);
-}
->>>>>>> af272842
+}