--- conflicted
+++ resolved
@@ -1,41 +1,3 @@
-<<<<<<< HEAD
-/**
- * @typedef {object} Phaser.Types.Core.GameConfig
- * @since 3.0.0
- *
- * @property {(integer|string)} [width=1024] - The width of the game, in game pixels.
- * @property {(integer|string)} [height=768] - The height of the game, in game pixels.
- * @property {number} [zoom=1] - Simple scale applied to the game canvas. 2 is double size, 0.5 is half size, etc.
- * @property {number} [resolution=1] - The size of each game pixel, in canvas pixels. Values larger than 1 are "high" resolution.
- * @property {number} [type=CONST.AUTO] - Which renderer to use. Phaser.AUTO, Phaser.CANVAS, Phaser.HEADLESS, or Phaser.WEBGL. AUTO picks WEBGL if available, otherwise CANVAS.
- * @property {(HTMLElement|string)} [parent=undefined] - The DOM element that will contain the game canvas, or its `id`. If undefined, or if the named element doesn't exist, the game canvas is appended to the document body. If `null` no parent will be used and you are responsible for adding the canvas to the dom.
- * @property {HTMLCanvasElement} [canvas=null] - Provide your own Canvas element for Phaser to use instead of creating one.
- * @property {string} [canvasStyle=null] - CSS styles to apply to the game canvas instead of Phasers default styles.
- * @property {boolean}[customEnvironment=false] - Is Phaser running under a custom (non-native web) environment? If so, set this to `true` to skip internal Feature detection. If `true` the `renderType` cannot be left as `AUTO`.
- * @property {CanvasRenderingContext2D} [context] - Provide your own Canvas Context for Phaser to use, instead of creating one.
- * @property {(Phaser.Scene|Phaser.Scene[]|Phaser.Types.Scenes.SettingsConfig|Phaser.Types.Scenes.SettingsConfig[]|Phaser.Types.Scenes.CreateSceneFromObjectConfig|Phaser.Types.Scenes.CreateSceneFromObjectConfig[]|function|function[])} [scene=null] - A scene or scenes to add to the game. If several are given, the first is started; the remainder are started only if they have `{ active: true }`. See the `sceneConfig` argument in `Phaser.Scenes.SceneManager#add`.
- * @property {string[]} [seed] - Seed for the random number generator.
- * @property {string} [title=''] - The title of the game. Shown in the browser console.
- * @property {string} [url='http://phaser.io'] - The URL of the game. Shown in the browser console.
- * @property {string} [version=''] - The version of the game. Shown in the browser console.
- * @property {boolean} [autoFocus=true] - Automatically call window.focus() when the game boots. Usually necessary to capture input events if the game is in a separate frame.
- * @property {(boolean|Phaser.Types.Core.InputConfig)} [input] - Input configuration, or `false` to disable all game input.
- * @property {boolean} [disableContextMenu=false] - Disable the browser's default 'contextmenu' event (usually triggered by a right-button mouse click).
- * @property {boolean} [transparent=false] - Whether the game canvas will have a transparent background.
- * @property {(boolean|Phaser.Types.Core.BannerConfig)} [banner=false] - Configuration for the banner printed in the browser console when the game starts.
- * @property {Phaser.Types.Core.DOMContainerConfig} [dom] - The DOM Container configuration object.
- * @property {Phaser.Types.Core.FPSConfig} [fps] - Game loop configuration.
- * @property {Phaser.Types.Core.RenderConfig} [render] - Game renderer configuration.
- * @property {(string|number)} [backgroundColor=0x000000] - The background color of the game canvas. The default is black.
- * @property {Phaser.Types.Core.CallbacksConfig} [callbacks] - Optional callbacks to run before or after game boot.
- * @property {Phaser.Types.Core.LoaderConfig} [loader] - Loader configuration.
- * @property {Phaser.Types.Core.ImagesConfig} [images] - Images configuration.
- * @property {Phaser.Types.Core.PhysicsConfig} [physics] - Physics configuration.
- * @property {Phaser.Types.Core.PluginObject|Phaser.Types.Core.PluginObjectItem[]} [plugins] - Plugins to install.
- * @property {Phaser.Types.Core.ScaleConfig} [scale] - The Scale Manager configuration.
- * @property {Phaser.Types.Core.AudioConfig} [audio] - The Audio Configuration object.
- */
-=======
 /**
  * @typedef {object} Phaser.Types.Core.GameConfig
  * @since 3.0.0
@@ -70,5 +32,4 @@
  * @property {Phaser.Types.Core.PluginObject|Phaser.Types.Core.PluginObjectItem[]} [plugins] - Plugins to install.
  * @property {Phaser.Types.Core.ScaleConfig} [scale] - The Scale Manager configuration.
  * @property {Phaser.Types.Core.AudioConfig} [audio] - The Audio Configuration object.
- */
->>>>>>> af272842
+ */