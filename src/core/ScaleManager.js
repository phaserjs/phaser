--- conflicted
+++ resolved
@@ -742,15 +742,18 @@
                 return _this.fullScreenError(event);
             };
 
-            document.addEventListener('webkitfullscreenchange', this._fullScreenChange, false);
-            document.addEventListener('mozfullscreenchange', this._fullScreenChange, false);
-            document.addEventListener('MSFullscreenChange', this._fullScreenChange, false);
-            document.addEventListener('fullscreenchange', this._fullScreenChange, false);
-
-            document.addEventListener('webkitfullscreenerror', this._fullScreenError, false);
-            document.addEventListener('mozfullscreenerror', this._fullScreenError, false);
-            document.addEventListener('MSFullscreenError', this._fullScreenError, false);
-            document.addEventListener('fullscreenerror', this._fullScreenError, false);
+            if (!PIXI.DEVKIT_NATIVE)
+            {
+                document.addEventListener('webkitfullscreenchange', this._fullScreenChange, false);
+                document.addEventListener('mozfullscreenchange', this._fullScreenChange, false);
+                document.addEventListener('MSFullscreenChange', this._fullScreenChange, false);
+                document.addEventListener('fullscreenchange', this._fullScreenChange, false);
+
+                document.addEventListener('webkitfullscreenerror', this._fullScreenError, false);
+                document.addEventListener('mozfullscreenerror', this._fullScreenError, false);
+                document.addEventListener('MSFullscreenError', this._fullScreenError, false);
+                document.addEventListener('fullscreenerror', this._fullScreenError, false);
+            }
         }
 
         this.game.onResume.add(this._gameResumed, this);
@@ -910,13 +913,9 @@
     */
     setGameSize: function (width, height) {
 
-<<<<<<< HEAD
-        if (!this.game.device.cocoonJS && !PIXI.DEVKIT_NATIVE)
-=======
         this._gameSize.setTo(0, 0, width, height);
         
         if (this.currentScaleMode !== Phaser.ScaleManager.RESIZE)
->>>>>>> 6c7c0cb1
         {
             this.updateDimensions(width, height, true);
         }
