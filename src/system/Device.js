/**
* @author       Richard Davey <rich@photonstorm.com>
* @copyright    2014 Photon Storm Ltd.
* @license      {@link https://github.com/photonstorm/phaser/blob/master/license.txt|MIT License}
*/

/**
* @classdesc
* Detects device support capabilities and is responsible for device intialization - see {@link Phaser.Device.whenReady whenReady}.
*
* This class represents a singleton object that can be accessed directly as `game.device`
* (or, as a fallback, `Phaser.Device` when a game instance is not available) without the need to instantiate it.
*
* Unless otherwise noted the device capabilities are only guaranteed after initialization. Initialization
* occurs automatically and is guaranteed complete before {@link Phaser.Game} begins its "boot" phase.
* Feature detection can be modified in the {@link Phaser.Device.onInitialized onInitialized} signal.
*
* When checking features using the exposed properties only the *truth-iness* of the value should be relied upon
* unless the documentation states otherwise: properties may return `false`, `''`, `null`, or even `undefined`
* when indicating the lack of a feature.
*
* Uses elements from System.js by MrDoob and Modernizr
*
* @description
* It is not possible to instantiate the Device class manually.
*
* @class
* @protected
*/
Phaser.Device = function () {

    /**
    * The time the device became ready.
    * @property {integer} deviceReadyAt
    * @protected
    */
    this.deviceReadyAt = 0;

    /**
    * The time as which initialization has completed.
    * @property {boolean} initialized
    * @protected
    */
    this.initialized = false;

    //  Browser / Host / Operating System

    /**
    * @property {boolean} desktop - Is running on a desktop?
    * @default
    */
    this.desktop = false;

    /**
    * @property {boolean} iOS - Is running on iOS?
    * @default
    */
    this.iOS = false;

    /**
    * @property {boolean} cocoonJS - Is the game running under CocoonJS?
    * @default
    */
    this.cocoonJS = false;
    
    /**
    * @property {boolean} cocoonJSApp - Is this game running with CocoonJS.App?
    * @default
    */
    this.cocoonJSApp = false;
    
    /**
    * @property {boolean} cordova - Is the game running under Apache Cordova?
    * @default
    */
    this.cordova = false;
    
    /**
    * @property {boolean} node - Is the game running under Node.js?
    * @default
    */
    this.node = false;
    
    /**
    * @property {boolean} nodeWebkit - Is the game running under Node-Webkit?
    * @default
    */
    this.nodeWebkit = false;
    
    /**
    * @property {boolean} ejecta - Is the game running under Ejecta?
    * @default
    */
    this.ejecta = false;

    /**
    * @property {boolean} crosswalk - Is the game running under the Intel Crosswalk XDK?
    * @default
    */
    this.crosswalk = false;

    /**
    * @property {boolean} android - Is running on android?
    * @default
    */
    this.android = false;

    /**
    * @property {boolean} chromeOS - Is running on chromeOS?
    * @default
    */
    this.chromeOS = false;

    /**
    * @property {boolean} linux - Is running on linux?
    * @default
    */
    this.linux = false;

    /**
    * @property {boolean} macOS - Is running on macOS?
    * @default
    */
    this.macOS = false;

    /**
    * @property {boolean} windows - Is running on windows?
    * @default
    */
    this.windows = false;

    /**
    * @property {boolean} windowsPhone - Is running on a Windows Phone?
    * @default
    */
    this.windowsPhone = false;

    //  Features

    /**
    * @property {boolean} canvas - Is canvas available?
    * @default
    */
    this.canvas = false;

    /**
    * @property {?boolean} canvasBitBltShift - True if canvas supports a 'copy' bitblt onto itself when the source and destination regions overlap.
    * @default
    */
    this.canvasBitBltShift = null;

    /**
    * @property {boolean} webGL - Is webGL available?
    * @default
    */
    this.webGL = false;

    /**
    * @property {boolean} file - Is file available?
    * @default
    */
    this.file = false;

    /**
    * @property {boolean} fileSystem - Is fileSystem available?
    * @default
    */
    this.fileSystem = false;

    /**
    * @property {boolean} localStorage - Is localStorage available?
    * @default
    */
    this.localStorage = false;

    /**
    * @property {boolean} worker - Is worker available?
    * @default
    */
    this.worker = false;

    /**
    * @property {boolean} css3D - Is css3D available?
    * @default
    */
    this.css3D = false;

    /**
    * @property {boolean} pointerLock - Is Pointer Lock available?
    * @default
    */
    this.pointerLock = false;

    /**
    * @property {boolean} typedArray - Does the browser support TypedArrays?
    * @default
    */
    this.typedArray = false;

    /**
    * @property {boolean} vibration - Does the device support the Vibration API?
    * @default
    */
    this.vibration = false;

    /**
    * @property {boolean} getUserMedia - Does the device support the getUserMedia API?
    * @default
    */
    this.getUserMedia = false;

    /**
    * @property {boolean} quirksMode - Is the browser running in strict mode (false) or quirks mode? (true)
    * @default
    */
    this.quirksMode = false;

    //  Input

    /**
    * @property {boolean} touch - Is touch available?
    * @default
    */
    this.touch = false;

    /**
    * @property {boolean} mspointer - Is mspointer available?
    * @default
    */
    this.mspointer = false;

    /**
    * @property {?string} wheelType - The newest type of Wheel/Scroll event supported: 'wheel', 'mousewheel', 'DOMMouseScroll'
    * @default
    * @protected
    */
    this.wheelEvent = null;

    //  Browser

    /**
    * @property {boolean} arora - Set to true if running in Arora.
    * @default
    */
    this.arora = false;

    /**
    * @property {boolean} chrome - Set to true if running in Chrome.
    * @default
    */
    this.chrome = false;

    /**
    * @property {boolean} epiphany - Set to true if running in Epiphany.
    * @default
    */
    this.epiphany = false;

    /**
    * @property {boolean} firefox - Set to true if running in Firefox.
    * @default
    */
    this.firefox = false;

    /**
    * @property {boolean} ie - Set to true if running in Internet Explorer.
    * @default
    */
    this.ie = false;

    /**
    * @property {number} ieVersion - If running in Internet Explorer this will contain the major version number. Beyond IE10 you should use Device.trident and Device.tridentVersion.
    * @default
    */
    this.ieVersion = 0;

    /**
    * @property {boolean} trident - Set to true if running a Trident version of Internet Explorer (IE11+)
    * @default
    */
    this.trident = false;

    /**
    * @property {number} tridentVersion - If running in Internet Explorer 11 this will contain the major version number. See {@link http://msdn.microsoft.com/en-us/library/ie/ms537503(v=vs.85).aspx}
    * @default
    */
    this.tridentVersion = 0;

    /**
    * @property {boolean} mobileSafari - Set to true if running in Mobile Safari.
    * @default
    */
    this.mobileSafari = false;

    /**
    * @property {boolean} midori - Set to true if running in Midori.
    * @default
    */
    this.midori = false;

    /**
    * @property {boolean} opera - Set to true if running in Opera.
    * @default
    */
    this.opera = false;

    /**
    * @property {boolean} safari - Set to true if running in Safari.
    * @default
    */
    this.safari = false;

    /**
    * @property {boolean} webApp - Set to true if running as a WebApp, i.e. within a WebView
    * @default
    */
    this.webApp = false;

    /**
    * @property {boolean} silk - Set to true if running in the Silk browser (as used on the Amazon Kindle)
    * @default
    */
    this.silk = false;

    //  Audio

    /**
    * @property {boolean} audioData - Are Audio tags available?
    * @default
    */
    this.audioData = false;

    /**
    * @property {boolean} webAudio - Is the WebAudio API available?
    * @default
    */
    this.webAudio = false;

    /**
    * @property {boolean} ogg - Can this device play ogg files?
    * @default
    */
    this.ogg = false;

    /**
    * @property {boolean} opus - Can this device play opus files?
    * @default
    */
    this.opus = false;

    /**
    * @property {boolean} mp3 - Can this device play mp3 files?
    * @default
    */
    this.mp3 = false;

    /**
    * @property {boolean} wav - Can this device play wav files?
    * @default
    */
    this.wav = false;

    /**
    * Can this device play m4a files?
    * @property {boolean} m4a - True if this device can play m4a files.
    * @default
    */
    this.m4a = false;

    /**
    * @property {boolean} webm - Can this device play webm files?
    * @default
    */
    this.webm = false;

    //  Device

    /**
    * @property {boolean} iPhone - Is running on iPhone?
    * @default
    */
    this.iPhone = false;

    /**
    * @property {boolean} iPhone4 - Is running on iPhone4?
    * @default
    */
    this.iPhone4 = false;

    /**
    * @property {boolean} iPad - Is running on iPad?
    * @default
    */
    this.iPad = false;

    // Device features

    /**
    * @property {number} pixelRatio - PixelRatio of the host device?
    * @default
    */
    this.pixelRatio = 0;

    /**
    * @property {boolean} littleEndian - Is the device big or little endian? (only detected if the browser supports TypedArrays)
    * @default
    */
    this.littleEndian = false;

    /**
    * @property {boolean} LITTLE_ENDIAN - Same value as `littleEndian`.
    * @default
    */
    this.LITTLE_ENDIAN = false;

    /**
    * @property {boolean} support32bit - Does the device context support 32bit pixel manipulation using array buffer views?
    * @default
    */
    this.support32bit = false;

    /**
    * @property {boolean} fullscreen - Does the browser support the Full Screen API?
    * @default
    */
    this.fullscreen = false;

    /**
    * @property {string} requestFullscreen - If the browser supports the Full Screen API this holds the call you need to use to activate it.
    * @default
    */
    this.requestFullscreen = '';

    /**
    * @property {string} cancelFullscreen - If the browser supports the Full Screen API this holds the call you need to use to cancel it.
    * @default
    */
    this.cancelFullscreen = '';

    /**
    * @property {boolean} fullscreenKeyboard - Does the browser support access to the Keyboard during Full Screen mode?
    * @default
    */
    this.fullscreenKeyboard = false;

};

// Device is really a singleton/static entity; instantiate it
// and add new methods directly sans-prototype.
Phaser.Device = new Phaser.Device();

/**
* This signal is dispatched after device initialization occurs but before any of the ready
* callbacks (see {@link Phaser.Device.whenReady whenReady}) have been invoked.
*
* Local "patching" for a particular device can/should be done in this event.
*
* _Note_: This signal is removed after the device has been readied; if a handler has not been
* added _before_ `new Phaser.Game(..)` it is probably too late.
*
* @type {?Phaser.Signal}
* @static
*/
Phaser.Device.onInitialized = new Phaser.Signal();

/**
* Add a device-ready handler and ensure the device ready sequence is started.
*
* Phaser.Device will _not_ activate or initialize until at least one `whenReady` handler is added,
* which is normally done automatically be calling `new Phaser.Game(..)`.
*
* The handler is invoked when the device is considered "ready", which may be immediately
* if the device is already "ready". See {@link Phaser.Device#deviceReadyAt deviceReadyAt}.
*
* @method
* @param {function} handler - Callback to invoke when the device is ready. It is invoked with the given context the Phaser.Device object is supplied as the first argument.
* @param {object} [context] - Context in which to invoke the handler
* @param {boolean} [nonPrimer=false] - If true the device ready check will not be started.
*/
Phaser.Device.whenReady = function (callback, context, nonPrimer) {

    var readyCheck = this._readyCheck;

    if (this.deviceReadyAt || !readyCheck)
    {
        callback.call(context, this);
    }
    else if (readyCheck._monitor || nonPrimer)
    {
        readyCheck._queue = readyCheck._queue || [];
        readyCheck._queue.push([callback, context]);
    }
    else
    {
        readyCheck._monitor = readyCheck.bind(this);
        readyCheck._queue = readyCheck._queue || [];
        readyCheck._queue.push([callback, context]);
        
        var cordova = typeof window.cordova !== 'undefined';
        var cocoonJS = navigator['isCocoonJS'];

        if (document.readyState === 'complete' || document.readyState === 'interactive')
        {
            // Why is there an additional timeout here?
            window.setTimeout(readyCheck._monitor, 0);
        }
        else if (cordova && !cocoonJS)
        {
            // Ref. http://docs.phonegap.com/en/3.5.0/cordova_events_events.md.html#deviceready
            //  Cordova, but NOT Cocoon?
            document.addEventListener('deviceready', readyCheck._monitor, false);
        }
        else
        {
            document.addEventListener('DOMContentLoaded', readyCheck._monitor, false);
            window.addEventListener('load', readyCheck._monitor, false);
        }
    }

};

/**
* Internal method used for checking when the device is ready.
* This function is removed from Phaser.Device when the device becomes ready.
*
* @method
* @private
*/
Phaser.Device._readyCheck = function () {

    var readyCheck = this._readyCheck;

    if (!document.body)
    {
        window.setTimeout(readyCheck._monitor, 20);
    }
    else if (!this.deviceReadyAt)
    {
        this.deviceReadyAt = Date.now();

        document.removeEventListener('deviceready', readyCheck._monitor);
        document.removeEventListener('DOMContentLoaded', readyCheck._monitor);
        window.removeEventListener('load', readyCheck._monitor);

        this._initialize();
        this.initialized = true;

        this.onInitialized.dispatch(this);

        var item;
        while ((item = readyCheck._queue.shift()))
        {
            var callback = item[0];
            var context = item[1];
            callback.call(context, this);
        }

        // Remove no longer useful methods and properties.
        this._readyCheck = null;
        this._initialize = null;
        this.onInitialized = null;
    }

};

/**
* Internal method to initialize the capability checks.
* This function is removed from Phaser.Device once the device is initialized.
*
* @method
* @private
*/
Phaser.Device._initialize = function () {

    var device = this;

    /**
    * Check which OS is game running on.
    */
    function _checkOS () {

        var ua = navigator.userAgent;

        if (/Playstation Vita/.test(ua))
        {
            device.vita = true;
        }
        else if (/Kindle/.test(ua) || /\bKF[A-Z][A-Z]+/.test(ua) || /Silk.*Mobile Safari/.test(ua))
        {
            device.kindle = true;
            // This will NOT detect early generations of Kindle Fire, I think there is no reliable way...
            // E.g. "Mozilla/5.0 (Macintosh; U; Intel Mac OS X 10_6_3; en-us; Silk/1.1.0-80) AppleWebKit/533.16 (KHTML, like Gecko) Version/5.0 Safari/533.16 Silk-Accelerated=true"
        }
        else if (/Android/.test(ua))
        {
            device.android = true;
        }
        else if (/CrOS/.test(ua))
        {
            device.chromeOS = true;
        }
        else if (/iP[ao]d|iPhone/i.test(ua))
        {
            device.iOS = true;
        }
        else if (/Linux/.test(ua))
        {
            device.linux = true;
        }
        else if (/Mac OS/.test(ua))
        {
            device.macOS = true;
        }
        else if (/Windows/.test(ua))
        {
            device.windows = true;

            if (/Windows Phone/i.test(ua))
            {
                device.windowsPhone = true;
            }
        }

        var silk = /Silk/.test(ua); // detected in browsers

        if (device.windows || device.macOS || (device.linux && !silk) || device.chromeOS)
        {
            device.desktop = true;
        }

        //  Windows Phone / Table reset
        if (device.windowsPhone || ((/Windows NT/i.test(ua)) && (/Touch/i.test(ua))))
        {
            device.desktop = false;
        }

    }

    /**
    * Check HTML5 features of the host environment.
    */
    function _checkFeatures () {

        device.canvas = !!window['CanvasRenderingContext2D'] || device.cocoonJS;

        try {
            device.localStorage = !!localStorage.getItem;
        } catch (error) {
            device.localStorage = false;
        }

        device.file = !!window['File'] && !!window['FileReader'] && !!window['FileList'] && !!window['Blob'];
        device.fileSystem = !!window['requestFileSystem'];

        device.webGL = ( function () { try { var canvas = document.createElement( 'canvas' ); /*Force screencanvas to false*/ canvas.screencanvas = false; return !! window.WebGLRenderingContext && ( canvas.getContext( 'webgl' ) || canvas.getContext( 'experimental-webgl' ) ); } catch( e ) { return false; } } )();
        device.webGL = !!device.webGL;

        device.worker = !!window['Worker'];

        device.pointerLock = 'pointerLockElement' in document || 'mozPointerLockElement' in document || 'webkitPointerLockElement' in document;

        device.quirksMode = (document.compatMode === 'CSS1Compat') ? false : true;

        device.getUserMedia = !!(navigator.getUserMedia || navigator.webkitGetUserMedia || navigator.mozGetUserMedia || navigator.msGetUserMedia);

        // TODO: replace canvasBitBltShift detection with actual feature check

        // Excludes iOS versions as they generally wrap UIWebView (eg. Safari WebKit) and it
        // is safer to not try and use the fast copy-over method.
        if (!device.iOS &&
            (device.ie || device.firefox || device.chrome))
        {
            device.canvasBitBltShift = true;
        }

        // Known not to work
        if (device.safari || device.mobileSafari)
        {
            device.canvasBitBltShift = false;
        }

    }

    /**
    * Checks/configures various input.
    */
    function _checkInput () {

<<<<<<< HEAD
        if (PIXI.DEVKIT_NATIVE || ('ontouchstart' in document.documentElement || (window.navigator.maxTouchPoints && window.navigator.maxTouchPoints > 1)))
=======
        if ('ontouchstart' in document.documentElement ||
            (window.navigator.maxTouchPoints && window.navigator.maxTouchPoints > 1))
>>>>>>> 6c7c0cb1
        {
            device.touch = true;
        }

        if (window.navigator.msPointerEnabled || window.navigator.pointerEnabled)
        {
            device.mspointer = true;
        }

        if (!device.cocoonJS)
        {
            // See https://developer.mozilla.org/en-US/docs/Web/Events/wheel
            if ('onwheel' in window || (device.ie && 'WheelEvent' in window))
            {
                // DOM3 Wheel Event: FF 17+, IE 9+, Chrome 31+, Safari 7+
                device.wheelEvent = 'wheel';
            }
            else if ('onmousewheel' in window)
            {
                // Non-FF legacy: IE 6-9, Chrome 1-31, Safari 5-7.
                device.wheelEvent = 'mousewheel';
            }
            else if (device.firefox && 'MouseScrollEvent' in window)
            {
                // FF prior to 17. This should probably be scrubbed.
                device.wheelEvent = 'DOMMouseScroll';
            }
        }

    }

    /**
    * Checks for support of the Full Screen API.
    */
    function _checkFullScreenSupport () {

        var fs = [
            'requestFullscreen',
            'requestFullScreen',
            'webkitRequestFullscreen',
            'webkitRequestFullScreen',
            'msRequestFullscreen',
            'msRequestFullScreen',
            'mozRequestFullScreen',
            'mozRequestFullscreen'
        ];

        var element = document.createElement('div');

        for (var i = 0; i < fs.length; i++)
        {
            if (element[fs[i]])
            {
                device.fullscreen = true;
                device.requestFullscreen = fs[i];
                break;
            }
        }

        var cfs = [
            'cancelFullScreen',
            'exitFullscreen',
            'webkitCancelFullScreen',
            'webkitExitFullscreen',
            'msCancelFullScreen',
            'msExitFullscreen',
            'mozCancelFullScreen',
            'mozExitFullscreen'
        ];

        if (device.fullscreen)
        {
            for (var i = 0; i < cfs.length; i++)
            {
                if (document[cfs[i]])
                {
                    device.cancelFullscreen = cfs[i];
                    break;
                }
            }
        }

        //  Keyboard Input?
        if (window['Element'] && Element['ALLOW_KEYBOARD_INPUT'])
        {
            device.fullscreenKeyboard = true;
        }

    }

    /**
    * Check what browser is game running in.
    */
    function _checkBrowser () {

        var ua = navigator.userAgent;

        if (/Arora/.test(ua))
        {
            device.arora = true;
        }
        else if (/Chrome/.test(ua))
        {
            device.chrome = true;
        }
        else if (/Epiphany/.test(ua))
        {
            device.epiphany = true;
        }
        else if (/Firefox/.test(ua))
        {
            device.firefox = true;
        }
        else if (/AppleWebKit/.test(ua) && device.iOS)
        {
            device.mobileSafari = true;
        }
        else if (/MSIE (\d+\.\d+);/.test(ua))
        {
            device.ie = true;
            device.ieVersion = parseInt(RegExp.$1, 10);
        }
        else if (/Midori/.test(ua))
        {
            device.midori = true;
        }
        else if (/Opera/.test(ua))
        {
            device.opera = true;
        }
        else if (/Safari/.test(ua))
        {
            device.safari = true;
        }
        else if (/Trident\/(\d+\.\d+)(.*)rv:(\d+\.\d+)/.test(ua))
        {
            device.ie = true;
            device.trident = true;
            device.tridentVersion = parseInt(RegExp.$1, 10);
            device.ieVersion = parseInt(RegExp.$3, 10);
        }

        //Silk gets its own if clause because its ua also contains 'Safari'
        if (/Silk/.test(ua))
        {
            device.silk = true;
        }

        // WebApp mode in iOS
        if (navigator['standalone'])
        {
            device.webApp = true;
        }
        
        if (typeof window.cordova !== "undefined")
        {
            device.cordova = true;
        }
        
        if (typeof process !== "undefined" && typeof require !== "undefined")
        {
            device.node = true;
        }
        
        if (device.node)
        {
            try {
                device.nodeWebkit = (typeof require('nw.gui') !== "undefined");
            }
            catch(error)
            {
                device.nodeWebkit = false;
            }
        }

        // TODO: probably should not share this variable
        if (navigator['isCocoonJS'] || PIXI.DEVKIT_NATIVE)
        {
            device.cocoonJS = true;
        }
<<<<<<< HEAD

        if (this.cocoonJS)
=======
        
        if (device.cocoonJS)
>>>>>>> 6c7c0cb1
        {
            try {
                device.cocoonJSApp = (typeof CocoonJS !== "undefined");
            }
            catch(error)
            {
                device.cocoonJSApp = false;
            }
        }

        if (typeof window.ejecta !== "undefined")
        {
            device.ejecta = true;
        }

        if (/Crosswalk/.test(ua))
        {
            device.crosswalk = true;
        }

    }

    /**
    * Check audio support.
    */
    function _checkAudio () {

        device.audioData = !!(window['Audio']);
        device.webAudio = !!(window['AudioContext'] || window['webkitAudioContext']);
        var audioElement = document.createElement('audio');
        var result = false;

        try {
            if (result = !!audioElement.canPlayType) {

                if (audioElement.canPlayType('audio/ogg; codecs="vorbis"').replace(/^no$/, '')) {
                    device.ogg = true;
                }

                if (audioElement.canPlayType('audio/ogg; codecs="opus"').replace(/^no$/, '') || audioElement.canPlayType('audio/opus;').replace(/^no$/, '')) {
                    device.opus = true;
                }

                if (audioElement.canPlayType('audio/mpeg;').replace(/^no$/, '')) {
                    device.mp3 = true;
                }

                // Mimetypes accepted:
                //   developer.mozilla.org/En/Media_formats_supported_by_the_audio_and_video_elements
                //   bit.ly/iphoneoscodecs
                if (audioElement.canPlayType('audio/wav; codecs="1"').replace(/^no$/, '')) {
                    device.wav = true;
                }

                if (audioElement.canPlayType('audio/x-m4a;') || audioElement.canPlayType('audio/aac;').replace(/^no$/, '')) {
                    device.m4a = true;
                }

                if (audioElement.canPlayType('audio/webm; codecs="vorbis"').replace(/^no$/, '')) {
                    device.webm = true;
                }
            }
        } catch (e) {
        }

    }

    /**
    * Check PixelRatio, iOS device, Vibration API, ArrayBuffers and endianess.
    */
    function _checkDevice () {

        device.pixelRatio = window['devicePixelRatio'] || 1;
        device.iPhone = navigator.userAgent.toLowerCase().indexOf('iphone') != -1;
        device.iPhone4 = (device.pixelRatio == 2 && device.iPhone);
        device.iPad = navigator.userAgent.toLowerCase().indexOf('ipad') != -1;

        if (typeof Int8Array !== 'undefined' || PIXI.DEVKIT_NATIVE)
        {
            device.typedArray = true;
        }
        else
        {
            device.typedArray = false;
        }

        if (typeof ArrayBuffer !== 'undefined' && typeof Uint8Array !== 'undefined' && typeof Uint32Array !== 'undefined')
        {
            device.littleEndian = _checkIsLittleEndian();
            device.LITTLE_ENDIAN = device.littleEndian;
        }

        device.support32bit = (typeof ArrayBuffer !== "undefined" && typeof Uint8ClampedArray !== "undefined" && typeof Int32Array !== "undefined" && device.littleEndian !== null && _checkIsUint8ClampedImageData());

        navigator.vibrate = navigator.vibrate || navigator.webkitVibrate || navigator.mozVibrate || navigator.msVibrate;

        if (navigator.vibrate)
        {
            device.vibration = true;
        }

    }

    /**
    * Check Little or Big Endian system.
    *
    * @author Matt DesLauriers (@mattdesl)
    */
    function _checkIsLittleEndian () {

        var a = new ArrayBuffer(4);
        var b = new Uint8Array(a);
        var c = new Uint32Array(a);

        b[0] = 0xa1;
        b[1] = 0xb2;
        b[2] = 0xc3;
        b[3] = 0xd4;

        if (c[0] == 0xd4c3b2a1)
        {
            return true;
        }

        if (c[0] == 0xa1b2c3d4)
        {
            return false;
        }
        else
        {
            //  Could not determine endianness
            return null;
        }

    }

    /**
    * Test to see if ImageData uses CanvasPixelArray or Uint8ClampedArray.
    *
    * @author Matt DesLauriers (@mattdesl)
    */
    function _checkIsUint8ClampedImageData () {

        if (typeof Uint8ClampedArray === "undefined")
        {
            return false;
        }

        var elem = document.createElement('canvas');
        var ctx = elem.getContext('2d');

        if (!ctx)
        {
            return false;
        }

        var image = ctx.createImageData(1, 1);

        return image.data instanceof Uint8ClampedArray;

    }

    /**
    * Check whether the host environment support 3D CSS.
    */
    function _checkCSS3D () {

        if (PIXI.DEVKIT_NATIVE)
        {
            this.css3D = false;
            return;
        }

        var el = document.createElement('p');
        var has3d;
        var transforms = {
            'webkitTransform': '-webkit-transform',
            'OTransform': '-o-transform',
            'msTransform': '-ms-transform',
            'MozTransform': '-moz-transform',
            'transform': 'transform'
        };

        // Add it to the body to get the computed style.
        document.body.insertBefore(el, null);

        for (var t in transforms)
        {
            if (el.style[t] !== undefined)
            {
                el.style[t] = "translate3d(1px,1px,1px)";
                has3d = window.getComputedStyle(el).getPropertyValue(transforms[t]);
            }
        }

        document.body.removeChild(el);
        device.css3D = (has3d !== undefined && has3d.length > 0 && has3d !== "none");

    }

    //  Run the checks
    _checkOS();
    _checkAudio();
    _checkBrowser();
    _checkCSS3D();
    _checkDevice();
    _checkFeatures();
    _checkFullScreenSupport();
    _checkInput();

};

/**
* Check whether the host environment can play audio.
*
* @method canPlayAudio
* @memberof Phaser.Device.prototype
* @param {string} type - One of 'mp3, 'ogg', 'm4a', 'wav', 'webm' or 'opus'.
* @return {boolean} True if the given file type is supported by the browser, otherwise false.
*/
Phaser.Device.canPlayAudio = function (type) {

    if (type == 'mp3' && this.mp3)
    {
        return true;
    }
    else if (type == 'ogg' && (this.ogg || this.opus))
    {
        return true;
    }
    else if (type == 'm4a' && this.m4a)
    {
        return true;
    }
    else if (type == 'opus' && this.opus)
    {
        return true;
    }
    else if (type == 'wav' && this.wav)
    {
        return true;
    }
    else if (type == 'webm' && this.webm)
    {
        return true;
    }

    return false;

};

/**
* Check whether the console is open.
* Note that this only works in Firefox with Firebug and earlier versions of Chrome.
* It used to work in Chrome, but then they removed the ability: {@link http://src.chromium.org/viewvc/blink?view=revision&revision=151136}
*
* @method isConsoleOpen
* @memberof Phaser.Device.prototype
*/
Phaser.Device.isConsoleOpen = function () {

    if (window.console && window.console['firebug'])
    {
        return true;
    }

    if (window.console)
    {
        console.profile();
        console.profileEnd();

        if (console.clear)
        {
            console.clear();
        }

        if (console['profiles'])
        {
            return console['profiles'].length > 0;
        }
    }

    return false;

};

/**
* Detect if the host is a an Android Stock browser.
* This is available before the device "ready" event.
*
* Authors might want to scale down on effects and switch to the CANVAS rendering method on those devices.
*
* @example
* var defaultRenderingMode = Phaser.Device.isAndroidStockBrowser() ? Phaser.CANVAS : Phaser.AUTO;
* 
* @method isAndroidStockBrowser
* @memberof Phaser.Device.prototype
*/
Phaser.Device.isAndroidStockBrowser = function () {

    var matches = window.navigator.userAgent.match(/Android.*AppleWebKit\/([\d.]+)/);
    return matches && matches[1] < 537;

};<|MERGE_RESOLUTION|>--- conflicted
+++ resolved
@@ -512,7 +512,10 @@
         }
         else
         {
-            document.addEventListener('DOMContentLoaded', readyCheck._monitor, false);
+            if (!PIXI.DEVKIT_NATIVE)
+            {
+                document.addEventListener('DOMContentLoaded', readyCheck._monitor, false);
+            }
             window.addEventListener('load', readyCheck._monitor, false);
         }
     }
@@ -686,12 +689,8 @@
     */
     function _checkInput () {
 
-<<<<<<< HEAD
-        if (PIXI.DEVKIT_NATIVE || ('ontouchstart' in document.documentElement || (window.navigator.maxTouchPoints && window.navigator.maxTouchPoints > 1)))
-=======
-        if ('ontouchstart' in document.documentElement ||
-            (window.navigator.maxTouchPoints && window.navigator.maxTouchPoints > 1))
->>>>>>> 6c7c0cb1
+        if (PIXI.DEVKIT_NATIVE || ('ontouchstart' in document.documentElement ||
+            (window.navigator.maxTouchPoints && window.navigator.maxTouchPoints > 1)))
         {
             device.touch = true;
         }
@@ -872,13 +871,8 @@
         {
             device.cocoonJS = true;
         }
-<<<<<<< HEAD
-
-        if (this.cocoonJS)
-=======
         
         if (device.cocoonJS)
->>>>>>> 6c7c0cb1
         {
             try {
                 device.cocoonJSApp = (typeof CocoonJS !== "undefined");
