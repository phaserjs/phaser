--- conflicted
+++ resolved
@@ -43,62 +43,6 @@
     },
 
     /**
-<<<<<<< HEAD
-    * Get the DOM offset values of any given element
-    * @method Phaser.Canvas.getOffset
-    * @param {HTMLElement} element - The targeted element that we want to retrieve the offset.
-    * @param {Phaser.Point} [point] - The point we want to take the x/y values of the offset.
-    * @return {Phaser.Point} - A point objet with the offsetX and Y as its properties.
-    */
-    getOffset: function (element, point) {
-
-        point = point || new Phaser.Point();
-
-        if (PIXI.DEVKIT_NATIVE) {
-            return point;
-        }
-
-        var box = element.getBoundingClientRect();
-        var clientTop = element.clientTop || document.body.clientTop || 0;
-        var clientLeft = element.clientLeft || document.body.clientLeft || 0;
-
-        //  Without this check Chrome is now throwing console warnings about strict vs. quirks :(
-
-        var scrollTop = 0;
-        var scrollLeft = 0;
-
-        if (document.compatMode === 'CSS1Compat')
-        {
-            scrollTop = window.pageYOffset || document.documentElement.scrollTop || element.scrollTop || 0;
-            scrollLeft = window.pageXOffset || document.documentElement.scrollLeft || element.scrollLeft || 0;
-        }
-        else
-        {
-            scrollTop = window.pageYOffset || document.body.scrollTop || element.scrollTop || 0;
-            scrollLeft = window.pageXOffset || document.body.scrollLeft || element.scrollLeft || 0;
-        }
-
-        point.x = box.left + scrollLeft - clientLeft;
-        point.y = box.top + scrollTop - clientTop;
-
-        return point;
-
-    },
-
-    /**
-    * Returns the aspect ratio of the given canvas.
-    *
-    * @method Phaser.Canvas.getAspectRatio
-    * @param {HTMLCanvasElement} canvas - The canvas to get the aspect ratio from.
-    * @return {number} The ratio between canvas' width and height.
-    */
-    getAspectRatio: function (canvas) {
-        return canvas.width / canvas.height;
-    },
-
-    /**
-=======
->>>>>>> 6c7c0cb1
     * Sets the background color behind the canvas. This changes the canvas style property.
     *
     * @method Phaser.Canvas.setBackgroundColor
