/**
 * @author       Richard Davey <rich@photonstorm.com>
 * @copyright    2019 Photon Storm Ltd.
 * @license      {@link https://opensource.org/licenses/MIT|MIT License}
 */

var Class = require('../utils/Class');
var DegToRad = require('../math/DegToRad');
var DynamicTilemapLayer = require('./dynamiclayer/DynamicTilemapLayer');
var Extend = require('../utils/object/Extend');
var Formats = require('./Formats');
var LayerData = require('./mapdata/LayerData');
var Rotate = require('../math/Rotate');
var SpliceOne = require('../utils/array/SpliceOne');
var StaticTilemapLayer = require('./staticlayer/StaticTilemapLayer');
var Tile = require('./Tile');
var TilemapComponents = require('./components');
var Tileset = require('./Tileset');

/**
 * @callback TilemapFilterCallback
 *
 * @param {Phaser.GameObjects.GameObject} value - An object found in the filtered area.
 * @param {number} index - The index of the object within the array.
 * @param {Phaser.GameObjects.GameObject[]} array - An array of all the objects found.
 *
 * @return {Phaser.GameObjects.GameObject} The object.
 */

/**
 * @callback TilemapFindCallback
 *
 * @param {Phaser.GameObjects.GameObject} value - An object found.
 * @param {number} index - The index of the object within the array.
 * @param {Phaser.GameObjects.GameObject[]} array - An array of all the objects found.
 *
 * @return {boolean} `true` if the callback should be invoked, otherwise `false`.
 */

/**
 * @classdesc
 * A Tilemap is a container for Tilemap data. This isn't a display object, rather, it holds data
 * about the map and allows you to add tilesets and tilemap layers to it. A map can have one or
 * more tilemap layers (StaticTilemapLayer or DynamicTilemapLayer), which are the display
 * objects that actually render tiles.
 *
 * The Tilemap data be parsed from a Tiled JSON file, a CSV file or a 2D array. Tiled is a free
 * software package specifically for creating tile maps, and is available from:
 * http://www.mapeditor.org
 *
 * A Tilemap has handy methods for getting & manipulating the tiles within a layer. You can only
 * use the methods that change tiles (e.g. removeTileAt) on a DynamicTilemapLayer.
 *
 * Note that all Tilemaps use a base tile size to calculate dimensions from, but that a
 * StaticTilemapLayer or DynamicTilemapLayer may have its own unique tile size that overrides
 * it.
 *
 * @class Tilemap
 * @memberof Phaser.Tilemaps
 * @constructor
 * @since 3.0.0
 *
 * @param {Phaser.Scene} scene - The Scene to which this Tilemap belongs.
 * @param {Phaser.Tilemaps.MapData} mapData - A MapData instance containing Tilemap data.
 */
var Tilemap = new Class({

    initialize:

    function Tilemap (scene, mapData)
    {
        /**
         * @name Phaser.Tilemaps.Tilemap#scene
         * @type {Phaser.Scene}
         * @since 3.0.0
         */
        this.scene = scene;

        /**
         * The base width of a tile in pixels. Note that individual layers may have a different tile
         * width.
         *
         * @name Phaser.Tilemaps.Tilemap#tileWidth
         * @type {integer}
         * @since 3.0.0
         */
        this.tileWidth = mapData.tileWidth;

        /**
         * The base height of a tile in pixels. Note that individual layers may have a different
         * tile height.
         *
         * @name Phaser.Tilemaps.Tilemap#tileHeight
         * @type {integer}
         * @since 3.0.0
         */
        this.tileHeight = mapData.tileHeight;

        /**
         * The width of the map (in tiles).
         *
         * @name Phaser.Tilemaps.Tilemap#width
         * @type {number}
         * @since 3.0.0
         */
        this.width = mapData.width;

        /**
         * The height of the map (in tiles).
         *
         * @name Phaser.Tilemaps.Tilemap#height
         * @type {number}
         * @since 3.0.0
         */
        this.height = mapData.height;

        /**
         * The orientation of the map data (as specified in Tiled), usually 'orthogonal'.
         *
         * @name Phaser.Tilemaps.Tilemap#orientation
         * @type {string}
         * @since 3.0.0
         */
        this.orientation = mapData.orientation;

        /**
         * The render (draw) order of the map data (as specified in Tiled), usually 'right-down'.
         *
         * The draw orders are:
         *
         * right-down
         * left-down
         * right-up
         * left-up
         *
         * This can be changed via the `setRenderOrder` method.
         *
         * @name Phaser.Tilemaps.Tilemap#renderOrder
         * @type {string}
         * @since 3.12.0
         */
        this.renderOrder = mapData.renderOrder;

        /**
         * The format of the map data.
         *
         * @name Phaser.Tilemaps.Tilemap#format
         * @type {number}
         * @since 3.0.0
         */
        this.format = mapData.format;

        /**
         * The version of the map data (as specified in Tiled, usually 1).
         *
         * @name Phaser.Tilemaps.Tilemap#version
         * @type {number}
         * @since 3.0.0
         */
        this.version = mapData.version;

        /**
         * Map specific properties as specified in Tiled.
         *
         * @name Phaser.Tilemaps.Tilemap#properties
         * @type {object}
         * @since 3.0.0
         */
        this.properties = mapData.properties;

        /**
         * The width of the map in pixels based on width * tileWidth.
         *
         * @name Phaser.Tilemaps.Tilemap#widthInPixels
         * @type {number}
         * @since 3.0.0
         */
        this.widthInPixels = mapData.widthInPixels;

        /**
         * The height of the map in pixels based on height * tileHeight.
         *
         * @name Phaser.Tilemaps.Tilemap#heightInPixels
         * @type {number}
         * @since 3.0.0
         */
        this.heightInPixels = mapData.heightInPixels;

        /**
         *
         * @name Phaser.Tilemaps.Tilemap#imageCollections
         * @type {Phaser.Tilemaps.ImageCollection[]}
         * @since 3.0.0
         */
        this.imageCollections = mapData.imageCollections;

        /**
         * An array of Tiled Image Layers.
         *
         * @name Phaser.Tilemaps.Tilemap#images
         * @type {array}
         * @since 3.0.0
         */
        this.images = mapData.images;

        /**
         * An array of Tilemap layer data.
         *
         * @name Phaser.Tilemaps.Tilemap#layers
         * @type {Phaser.Tilemaps.LayerData[]}
         * @since 3.0.0
         */
        this.layers = mapData.layers;

        /**
         * An array of Tilesets used in the map.
         *
         * @name Phaser.Tilemaps.Tilemap#tilesets
         * @type {Phaser.Tilemaps.Tileset[]}
         * @since 3.0.0
         */
        this.tilesets = mapData.tilesets;

        /**
         * An array of ObjectLayer instances parsed from Tiled object layers.
         *
         * @name Phaser.Tilemaps.Tilemap#objects
         * @type {Phaser.Tilemaps.ObjectLayer[]}
         * @since 3.0.0
         */
        this.objects = mapData.objects;

        /**
         * The index of the currently selected LayerData object.
         *
         * @name Phaser.Tilemaps.Tilemap#currentLayerIndex
         * @type {integer}
         * @since 3.0.0
         */
        this.currentLayerIndex = 0;
    },

    /**
     * Sets the rendering (draw) order of the tiles in this map.
     *
     * The default is 'right-down', meaning it will order the tiles starting from the top-left,
     * drawing to the right and then moving down to the next row.
     *
     * The draw orders are:
     *
     * 0 = right-down
     * 1 = left-down
     * 2 = right-up
     * 3 = left-up
     *
     * Setting the render order does not change the tiles or how they are stored in the layer,
     * it purely impacts the order in which they are rendered.
     *
     * You can provide either an integer (0 to 3), or the string version of the order.
     *
     * Calling this method _after_ creating Static or Dynamic Tilemap Layers will **not** automatically
     * update them to use the new render order. If you call this method after creating layers, use their
     * own `setRenderOrder` methods to change them as needed.
     *
     * @method Phaser.Tilemaps.Tilemap#setRenderOrder
     * @since 3.12.0
     *
     * @param {(integer|string)} renderOrder - The render (draw) order value. Either an integer between 0 and 3, or a string: 'right-down', 'left-down', 'right-up' or 'left-up'.
     *
     * @return {this} This Tilemap object.
     */
    setRenderOrder: function (renderOrder)
    {
        var orders = [ 'right-down', 'left-down', 'right-up', 'left-up' ];

        if (typeof renderOrder === 'number')
        {
            renderOrder = orders[renderOrder];
        }

        if (orders.indexOf(renderOrder) > -1)
        {
            this.renderOrder = renderOrder;
        }

        return this;
    },

    /**
     * Adds an image to the map to be used as a tileset. A single map may use multiple tilesets.
     * Note that the tileset name can be found in the JSON file exported from Tiled, or in the Tiled
     * editor.
     *
     * @method Phaser.Tilemaps.Tilemap#addTilesetImage
     * @since 3.0.0
     *
     * @param {string} tilesetName - The name of the tileset as specified in the map data.
     * @param {string} [key] - The key of the Phaser.Cache image used for this tileset. If
     * `undefined` or `null` it will look for an image with a key matching the tilesetName parameter.
     * @param {integer} [tileWidth] - The width of the tile (in pixels) in the Tileset Image. If not
     * given it will default to the map's tileWidth value, or the tileWidth specified in the Tiled
     * JSON file.
     * @param {integer} [tileHeight] - The height of the tiles (in pixels) in the Tileset Image. If
     * not given it will default to the map's tileHeight value, or the tileHeight specified in the
     * Tiled JSON file.
     * @param {integer} [tileMargin] - The margin around the tiles in the sheet (in pixels). If not
     * specified, it will default to 0 or the value specified in the Tiled JSON file.
     * @param {integer} [tileSpacing] - The spacing between each the tile in the sheet (in pixels).
     * If not specified, it will default to 0 or the value specified in the Tiled JSON file.
     * @param {integer} [gid=0] - If adding multiple tilesets to a blank map, specify the starting
     * GID this set will use here.
     *
     * @return {?Phaser.Tilemaps.Tileset} Returns the Tileset object that was created or updated, or null if it
     * failed.
     */
    addTilesetImage: function (tilesetName, key, tileWidth, tileHeight, tileMargin, tileSpacing, gid)
    {
        if (tilesetName === undefined) { return null; }
        if (key === undefined || key === null) { key = tilesetName; }

        if (!this.scene.sys.textures.exists(key))
        {
            console.warn('Invalid Tileset Image: ' + key);
            return null;
        }

        var texture = this.scene.sys.textures.get(key);

        var index = this.getTilesetIndex(tilesetName);

        if (index === null && this.format === Formats.TILED_JSON)
        {
            console.warn('No data found for Tileset: ' + tilesetName);
            return null;
        }

        var tileset = this.tilesets[index];

        if (tileset)
        {
            tileset.setTileSize(tileWidth, tileHeight);
            tileset.setSpacing(tileMargin, tileSpacing);
            tileset.setImage(texture);

            return tileset;
        }

        if (tileWidth === undefined) { tileWidth = this.tileWidth; }
        if (tileHeight === undefined) { tileHeight = this.tileHeight; }
        if (tileMargin === undefined) { tileMargin = 0; }
        if (tileSpacing === undefined) { tileSpacing = 0; }
        if (gid === undefined) { gid = 0; }

        tileset = new Tileset(tilesetName, gid, tileWidth, tileHeight, tileMargin, tileSpacing);

        tileset.setImage(texture);

        this.tilesets.push(tileset);

        return tileset;
    },

    /**
     * Turns the DynamicTilemapLayer associated with the given layer into a StaticTilemapLayer. If
     * no layer specified, the map's current layer is used. This is useful if you want to manipulate
     * a map at the start of a scene, but then make it non-manipulable and optimize it for speed.
     * Note: the DynamicTilemapLayer passed in is destroyed, so make sure to store the value
     * returned from this method if you want to manipulate the new StaticTilemapLayer.
     *
     * @method Phaser.Tilemaps.Tilemap#convertLayerToStatic
     * @since 3.0.0
     *
     * @param {(string|integer|Phaser.Tilemaps.DynamicTilemapLayer)} [layer] - The name of the layer from Tiled, the
     * index of the layer in the map, or a DynamicTilemapLayer.
     *
     * @return {?Phaser.Tilemaps.StaticTilemapLayer} Returns the new layer that was created, or null if it
     * failed.
     */
    convertLayerToStatic: function (layer)
    {
        layer = this.getLayer(layer);

        if (layer === null) { return null; }

        var dynamicLayer = layer.tilemapLayer;

        if (!dynamicLayer || !(dynamicLayer instanceof DynamicTilemapLayer))
        {
            return null;
        }

        var staticLayer = new StaticTilemapLayer(
            dynamicLayer.scene,
            dynamicLayer.tilemap,
            dynamicLayer.layerIndex,
            dynamicLayer.tileset,
            dynamicLayer.x,
            dynamicLayer.y
        );

        this.scene.sys.displayList.add(staticLayer);

        dynamicLayer.destroy();

        return staticLayer;
    },

    /**
     * Copies the tiles in the source rectangular area to a new destination (all specified in tile
     * coordinates) within the layer. This copies all tile properties & recalculates collision
     * information in the destination region.
     *
     * If no layer specified, the map's current layer is used. This cannot be applied to StaticTilemapLayers.
     *
     * @method Phaser.Tilemaps.Tilemap#copy
     * @since 3.0.0
     *
     * @param {integer} srcTileX - The x coordinate of the area to copy from, in tiles, not pixels.
     * @param {integer} srcTileY - The y coordinate of the area to copy from, in tiles, not pixels.
     * @param {integer} width - The width of the area to copy, in tiles, not pixels.
     * @param {integer} height - The height of the area to copy, in tiles, not pixels.
     * @param {integer} destTileX - The x coordinate of the area to copy to, in tiles, not pixels.
     * @param {integer} destTileY - The y coordinate of the area to copy to, in tiles, not pixels.
     * @param {boolean} [recalculateFaces=true] - `true` if the faces data should be recalculated.
     * @param {(string|integer|Phaser.Tilemaps.DynamicTilemapLayer|Phaser.Tilemaps.StaticTilemapLayer)} [layer] - The tile layer to use. If not given the current layer is used.
     *
     * @return {?Phaser.Tilemaps.Tilemap} Returns this, or null if the layer given was invalid.
     */
    copy: function (srcTileX, srcTileY, width, height, destTileX, destTileY, recalculateFaces, layer)
    {
        layer = this.getLayer(layer);

        if (this._isStaticCall(layer, 'copy')) { return this; }

        if (layer !== null)
        {
            TilemapComponents.Copy(
                srcTileX, srcTileY,
                width, height,
                destTileX, destTileY,
                recalculateFaces, layer
            );

            return this;
        }
        else
        {
            return null;
        }
    },

    /**
     * Creates a new and empty DynamicTilemapLayer. The currently selected layer in the map is set to this new layer.
     *
     * @method Phaser.Tilemaps.Tilemap#createBlankDynamicLayer
     * @since 3.0.0
     *
     * @param {string} name - The name of this layer. Must be unique within the map.
     * @param {(string|string[]|Phaser.Tilemaps.Tileset|Phaser.Tilemaps.Tileset[])} tileset - The tileset, or an array of tilesets, used to render this layer. Can be a string or a Tileset object.
     * @param {number} [x=0] - The world x position where the top left of this layer will be placed.
     * @param {number} [y=0] - The world y position where the top left of this layer will be placed.
     * @param {integer} [width] - The width of the layer in tiles. If not specified, it will default to the map's width.
     * @param {integer} [height] - The height of the layer in tiles. If not specified, it will default to the map's height.
     * @param {integer} [tileWidth] - The width of the tiles the layer uses for calculations. If not specified, it will default to the map's tileWidth.
     * @param {integer} [tileHeight] - The height of the tiles the layer uses for calculations. If not specified, it will default to the map's tileHeight.
     *
     * @return {?Phaser.Tilemaps.DynamicTilemapLayer} Returns the new layer that was created, or `null` if it failed.
     */
    createBlankDynamicLayer: function (name, tileset, x, y, width, height, tileWidth, tileHeight)
    {
        if (x === undefined) { x = 0; }
        if (y === undefined) { y = 0; }
        if (width === undefined) { width = this.width; }
        if (height === undefined) { height = this.height; }
        if (tileWidth === undefined) { tileWidth = this.tileWidth; }
        if (tileHeight === undefined) { tileHeight = this.tileHeight; }

        var index = this.getLayerIndex(name);

        if (index !== null)
        {
            console.warn('Invalid Tilemap Layer ID: ' + name);
            return null;
        }

        var layerData = new LayerData({
            name: name,
            tileWidth: tileWidth,
            tileHeight: tileHeight,
            width: width,
            height: height
        });

        var row;

        for (var tileY = 0; tileY < height; tileY++)
        {
            row = [];

            for (var tileX = 0; tileX < width; tileX++)
            {
                row.push(new Tile(layerData, -1, tileX, tileY, tileWidth, tileHeight, this.tileWidth, this.tileHeight));
            }

            layerData.data.push(row);
        }

        this.layers.push(layerData);

        this.currentLayerIndex = this.layers.length - 1;

        var dynamicLayer = new DynamicTilemapLayer(this.scene, this, this.currentLayerIndex, tileset, x, y);

        dynamicLayer.setRenderOrder(this.renderOrder);

        this.scene.sys.displayList.add(dynamicLayer);

        return dynamicLayer;
    },

    /**
     * Creates a new DynamicTilemapLayer that renders the LayerData associated with the given
     * `layerID`. The currently selected layer in the map is set to this new layer.
     *
     * The `layerID` is important. If you've created your map in Tiled then you can get this by
     * looking in Tiled and looking at the layer name. Or you can open the JSON file it exports and
     * look at the layers[].name value. Either way it must match.
     *
     * Unlike a static layer, a dynamic layer can be modified. See DynamicTilemapLayer for more
     * information.
     *
     * @method Phaser.Tilemaps.Tilemap#createDynamicLayer
     * @since 3.0.0
     *
     * @param {(integer|string)} layerID - The layer array index value, or if a string is given, the layer name from Tiled.
     * @param {(string|string[]|Phaser.Tilemaps.Tileset|Phaser.Tilemaps.Tileset[])} tileset - The tileset, or an array of tilesets, used to render this layer. Can be a string or a Tileset object.
     * @param {number} [x=0] - The x position to place the layer in the world. If not specified, it will default to the layer offset from Tiled or 0.
     * @param {number} [y=0] - The y position to place the layer in the world. If not specified, it will default to the layer offset from Tiled or 0.
     *
     * @return {?Phaser.Tilemaps.DynamicTilemapLayer} Returns the new layer was created, or null if it failed.
     */
    createDynamicLayer: function (layerID, tileset, x, y)
    {
        var index = this.getLayerIndex(layerID);

        if (index === null)
        {
            console.warn('Invalid Tilemap Layer ID: ' + layerID);
            return null;
        }

        var layerData = this.layers[index];

        // Check for an associated static or dynamic tilemap layer
        if (layerData.tilemapLayer)
        {
            console.warn('Tilemap Layer ID already exists:' + layerID);
            return null;
        }

        this.currentLayerIndex = index;

        //  Default the x/y position to match Tiled layer offset, if it exists.

        if (x === undefined)
        {
            x = layerData.x;
        }

        if (y === undefined)
        {
            y = layerData.y;
        }

        var layer = new DynamicTilemapLayer(this.scene, this, index, tileset, x, y);

        layer.setRenderOrder(this.renderOrder);

        this.scene.sys.displayList.add(layer);

        return layer;
    },

    /**
     * Creates a Sprite for every object matching the given gid in the map data. All properties from
     * the map data objectgroup are copied into the `spriteConfig`, so you can use this as an easy
     * way to configure Sprite properties from within the map editor. For example giving an object a
     * property of alpha: 0.5 in the map editor will duplicate that when the Sprite is created.
     *
     * Custom object properties not sharing names with the Sprite's own properties are copied to the
     * Sprite's {@link Phaser.GameObjects.Sprite#data data store}.
     *
     * @method Phaser.Tilemaps.Tilemap#createFromObjects
     * @since 3.0.0
     *
     * @param {string} name - The name of the object layer (from Tiled) to create Sprites from.
     * @param {(integer|string)} id - Either the id (object), gid (tile object) or name (object or
     * tile object) from Tiled. Ids are unique in Tiled, but a gid is shared by all tile objects
     * with the same graphic. The same name can be used on multiple objects.
     * @param {Phaser.Types.GameObjects.Sprite.SpriteConfig} spriteConfig - The config object to pass into the Sprite creator (i.e.
     * scene.make.sprite).
     * @param {Phaser.Scene} [scene=the scene the map is within] - The Scene to create the Sprites within.
     *
     * @return {Phaser.GameObjects.Sprite[]} An array of the Sprites that were created.
     */
    createFromObjects: function (name, id, spriteConfig, scene)
    {
        if (spriteConfig === undefined) { spriteConfig = {}; }
        if (scene === undefined) { scene = this.scene; }

        var objectLayer = this.getObjectLayer(name);

        if (!objectLayer)
        {
            console.warn('Cannot create from object. Invalid objectgroup name given: ' + name);
            return;
        }

        var objects = objectLayer.objects;
        var sprites = [];

        for (var i = 0; i < objects.length; i++)
        {
            var found = false;
            var obj = objects[i];

            if (obj.gid !== undefined && typeof id === 'number' && obj.gid === id ||
                obj.id !== undefined && typeof id === 'number' && obj.id === id ||
                obj.name !== undefined && typeof id === 'string' && obj.name === id)
            {
                found = true;
            }

            if (found)
            {
                var config = Extend({}, spriteConfig, obj.properties);

                config.x = obj.x;
                config.y = obj.y;

                var sprite = scene.make.sprite(config);

                sprite.name = obj.name;

                if (obj.width) { sprite.displayWidth = obj.width; }
                if (obj.height) { sprite.displayHeight = obj.height; }

                // Origin is (0, 1) in Tiled, so find the offset that matches the Sprite's origin.
                var offset = {
                    x: sprite.originX * sprite.displayWidth,
                    y: (sprite.originY - 1) * sprite.displayHeight
                };

                // If the object is rotated, then the origin offset also needs to be rotated.
                if (obj.rotation)
                {
                    var angle = DegToRad(obj.rotation);
                    Rotate(offset, angle);
                    sprite.rotation = angle;
                }

                sprite.x += offset.x;
                sprite.y += offset.y;

                if (obj.flippedHorizontal !== undefined || obj.flippedVertical !== undefined)
                {
                    sprite.setFlip(obj.flippedHorizontal, obj.flippedVertical);
                }

                if (!obj.visible) { sprite.visible = false; }

                for (var key in obj.properties)
                {
                    if (sprite.hasOwnProperty(key))
                    {
                        continue;
                    }

                    sprite.setData(key, obj.properties[key]);
                }

                sprites.push(sprite);
            }
        }

        return sprites;
    },

    /**
     * Creates a Sprite for every object matching the given tile indexes in the layer. You can
     * optionally specify if each tile will be replaced with a new tile after the Sprite has been
     * created. This is useful if you want to lay down special tiles in a level that are converted to
     * Sprites, but want to replace the tile itself with a floor tile or similar once converted.
     *
     * @method Phaser.Tilemaps.Tilemap#createFromTiles
     * @since 3.0.0
     *
     * @param {(integer|array)} indexes - The tile index, or array of indexes, to create Sprites from.
     * @param {(integer|array)} replacements - The tile index, or array of indexes, to change a converted
     * tile to. Set to `null` to leave the tiles unchanged. If an array is given, it is assumed to be a
     * one-to-one mapping with the indexes array.
     * @param {Phaser.Types.GameObjects.Sprite.SpriteConfig} spriteConfig - The config object to pass into the Sprite creator (i.e. scene.make.sprite).
     * @param {Phaser.Scene} [scene=scene the map is within] - The Scene to create the Sprites within.
     * @param {Phaser.Cameras.Scene2D.Camera} [camera=main camera] - The Camera to use when calculating the tile index from the world values.
     * @param {(string|integer|Phaser.Tilemaps.DynamicTilemapLayer|Phaser.Tilemaps.StaticTilemapLayer)} [layer] - The tile layer to use. If not given the current layer is used.
     *
     * @return {?Phaser.GameObjects.Sprite[]} Returns an array of Tiles, or null if the layer given was invalid.
     */
    createFromTiles: function (indexes, replacements, spriteConfig, scene, camera, layer)
    {
        layer = this.getLayer(layer);

        if (layer === null) { return null; }

        return TilemapComponents.CreateFromTiles(indexes, replacements, spriteConfig, scene, camera, layer);
    },

    /**
     * Creates a new StaticTilemapLayer that renders the LayerData associated with the given
     * `layerID`. The currently selected layer in the map is set to this new layer.
     *
     * The `layerID` is important. If you've created your map in Tiled then you can get this by
     * looking in Tiled and looking at the layer name. Or you can open the JSON file it exports and
     * look at the layers[].name value. Either way it must match.
     *
     * It's important to remember that a static layer cannot be modified. See StaticTilemapLayer for
     * more information.
     *
     * @method Phaser.Tilemaps.Tilemap#createStaticLayer
     * @since 3.0.0
     *
     * @param {(integer|string)} layerID - The layer array index value, or if a string is given, the layer name from Tiled.
     * @param {(string|string[]|Phaser.Tilemaps.Tileset|Phaser.Tilemaps.Tileset[])} tileset - The tileset, or an array of tilesets, used to render this layer. Can be a string or a Tileset object.
     * @param {number} [x=0] - The x position to place the layer in the world. If not specified, it will default to the layer offset from Tiled or 0.
     * @param {number} [y=0] - The y position to place the layer in the world. If not specified, it will default to the layer offset from Tiled or 0.
     *
     * @return {?Phaser.Tilemaps.StaticTilemapLayer} Returns the new layer was created, or null if it failed.
     */
    createStaticLayer: function (layerID, tileset, x, y)
    {
        var index = this.getLayerIndex(layerID);

        if (index === null)
        {
            console.warn('Invalid Tilemap Layer ID: ' + layerID);
            return null;
        }

        var layerData = this.layers[index];

        //  Check for an associated static or dynamic tilemap layer
        if (layerData.tilemapLayer)
        {
            console.warn('Tilemap Layer ID already exists:' + layerID);
            return null;
        }

        this.currentLayerIndex = index;

        //  Default the x/y position to match Tiled layer offset, if it exists.
        if (x === undefined && this.layers[index].x) { x = this.layers[index].x; }
        if (y === undefined && this.layers[index].y) { y = this.layers[index].y; }

        var layer = new StaticTilemapLayer(this.scene, this, index, tileset, x, y);

        layer.setRenderOrder(this.renderOrder);

        this.scene.sys.displayList.add(layer);

        return layer;
    },

    /**
     * Removes all layer data from this Tilemap and nulls the scene reference. This will destroy any
     * StaticTilemapLayers or DynamicTilemapLayers that have been linked to LayerData.
     *
     * @method Phaser.Tilemaps.Tilemap#destroy
     * @since 3.0.0
     */
    destroy: function ()
    {
        this.removeAllLayers();
        this.tilesets.length = 0;
        this.objects.length = 0;
        this.scene = undefined;
    },

    /**
     * Sets the tiles in the given rectangular area (in tile coordinates) of the layer with the
     * specified index. Tiles will be set to collide if the given index is a colliding index.
     * Collision information in the region will be recalculated.
     *
     * If no layer specified, the map's current layer is used.
     * This cannot be applied to StaticTilemapLayers.
     *
     * @method Phaser.Tilemaps.Tilemap#fill
     * @since 3.0.0
     *
     * @param {integer} index - The tile index to fill the area with.
     * @param {integer} [tileX=0] - The left most tile index (in tile coordinates) to use as the origin of the area.
     * @param {integer} [tileY=0] - The top most tile index (in tile coordinates) to use as the origin of the area.
     * @param {integer} [width=max width based on tileX] - How many tiles wide from the `tileX` index the area will be.
     * @param {integer} [height=max height based on tileY] - How many tiles tall from the `tileY` index the area will be.
     * @param {boolean} [recalculateFaces=true] - `true` if the faces data should be recalculated.
     * @param {(string|integer|Phaser.Tilemaps.DynamicTilemapLayer|Phaser.Tilemaps.StaticTilemapLayer)} [layer] - The tile layer to use. If not given the current layer is used.
     *
     * @return {?Phaser.Tilemaps.Tilemap} Returns this, or null if the layer given was invalid.
     */
    fill: function (index, tileX, tileY, width, height, recalculateFaces, layer)
    {
        layer = this.getLayer(layer);

        if (layer === null) { return null; }

        if (this._isStaticCall(layer, 'fill')) { return this; }

        TilemapComponents.Fill(index, tileX, tileY, width, height, recalculateFaces, layer);

        return this;
    },

    /**
     * For each object in the given object layer, run the given filter callback function. Any
     * objects that pass the filter test (i.e. where the callback returns true) will returned as a
     * new array. Similar to Array.prototype.Filter in vanilla JS.
     *
     * @method Phaser.Tilemaps.Tilemap#filterObjects
     * @since 3.0.0
     *
     * @param {(Phaser.Tilemaps.ObjectLayer|string)} objectLayer - The name of an object layer (from Tiled) or an ObjectLayer instance.
     * @param {TilemapFilterCallback} callback - The callback. Each object in the given area will be passed to this callback as the first and only parameter.
     * @param {object} [context] - The context under which the callback should be run.
     *
     * @return {?Phaser.GameObjects.GameObject[]} An array of object that match the search, or null if the objectLayer given was invalid.
     */
    filterObjects: function (objectLayer, callback, context)
    {
        if (typeof objectLayer === 'string')
        {
            var name = objectLayer;

            objectLayer = this.getObjectLayer(objectLayer);

            if (!objectLayer)
            {
                console.warn('No object layer found with the name: ' + name);
                return null;
            }
        }

        return objectLayer.objects.filter(callback, context);
    },

    /**
     * For each tile in the given rectangular area (in tile coordinates) of the layer, run the given
     * filter callback function. Any tiles that pass the filter test (i.e. where the callback returns
     * true) will returned as a new array. Similar to Array.prototype.Filter in vanilla JS.
     * If no layer specified, the map's current layer is used.
     *
     * @method Phaser.Tilemaps.Tilemap#filterTiles
     * @since 3.0.0
     *
     * @param {function} callback - The callback. Each tile in the given area will be passed to this
     * callback as the first and only parameter. The callback should return true for tiles that pass the
     * filter.
     * @param {object} [context] - The context under which the callback should be run.
     * @param {integer} [tileX=0] - The left most tile index (in tile coordinates) to use as the origin of the area to filter.
     * @param {integer} [tileY=0] - The top most tile index (in tile coordinates) to use as the origin of the area to filter.
     * @param {integer} [width=max width based on tileX] - How many tiles wide from the `tileX` index the area will be.
     * @param {integer} [height=max height based on tileY] - How many tiles tall from the `tileY` index the area will be.
     * @param {Phaser.Types.Tilemaps.FilteringOptions} [filteringOptions] - Optional filters to apply when getting the tiles.
     * @param {(string|integer|Phaser.Tilemaps.DynamicTilemapLayer|Phaser.Tilemaps.StaticTilemapLayer)} [layer] - The tile layer to use. If not given the current layer is used.
     *
     * @return {?Phaser.Tilemaps.Tile[]} Returns an array of Tiles, or null if the layer given was invalid.
     */
    filterTiles: function (callback, context, tileX, tileY, width, height, filteringOptions, layer)
    {
        layer = this.getLayer(layer);

        if (layer === null) { return null; }

        return TilemapComponents.FilterTiles(callback, context, tileX, tileY, width, height, filteringOptions, layer);
    },

    /**
     * Searches the entire map layer for the first tile matching the given index, then returns that Tile
     * object. If no match is found, it returns null. The search starts from the top-left tile and
     * continues horizontally until it hits the end of the row, then it drops down to the next column.
     * If the reverse boolean is true, it scans starting from the bottom-right corner traveling up to
     * the top-left.
     * If no layer specified, the map's current layer is used.
     *
     * @method Phaser.Tilemaps.Tilemap#findByIndex
     * @since 3.0.0
     *
     * @param {integer} index - The tile index value to search for.
     * @param {integer} [skip=0] - The number of times to skip a matching tile before returning.
     * @param {boolean} [reverse=false] - If true it will scan the layer in reverse, starting at the bottom-right. Otherwise it scans from the top-left.
     * @param {(string|integer|Phaser.Tilemaps.DynamicTilemapLayer|Phaser.Tilemaps.StaticTilemapLayer)} [layer] - The tile layer to use. If not given the current layer is used.
     *
     * @return {?Phaser.Tilemaps.Tile} Returns a Tiles, or null if the layer given was invalid.
     */
    findByIndex: function (findIndex, skip, reverse, layer)
    {
        layer = this.getLayer(layer);

        if (layer === null) { return null; }

        return TilemapComponents.FindByIndex(findIndex, skip, reverse, layer);
    },

    /**
     * Find the first object in the given object layer that satisfies the provided testing function.
     * I.e. finds the first object for which `callback` returns true. Similar to
     * Array.prototype.find in vanilla JS.
     *
     * @method Phaser.Tilemaps.Tilemap#findObject
     * @since 3.0.0
     *
     * @param {(Phaser.Tilemaps.ObjectLayer|string)} objectLayer - The name of an object layer (from Tiled) or an ObjectLayer instance.
     * @param {TilemapFindCallback} callback - The callback. Each object in the given area will be passed to this callback as the first and only parameter.
     * @param {object} [context] - The context under which the callback should be run.
     *
     * @return {?Phaser.GameObjects.GameObject} An object that matches the search, or null if no object found.
     */
    findObject: function (objectLayer, callback, context)
    {
        if (typeof objectLayer === 'string')
        {
            var name = objectLayer;

            objectLayer = this.getObjectLayer(objectLayer);

            if (!objectLayer)
            {
                console.warn('No object layer found with the name: ' + name);
                return null;
            }
        }

        return objectLayer.objects.find(callback, context) || null;
    },

    /**
     * Find the first tile in the given rectangular area (in tile coordinates) of the layer that
     * satisfies the provided testing function. I.e. finds the first tile for which `callback` returns
     * true. Similar to Array.prototype.find in vanilla JS.
     * If no layer specified, the maps current layer is used.
     *
     * @method Phaser.Tilemaps.Tilemap#findTile
     * @since 3.0.0
     *
     * @param {FindTileCallback} callback - The callback. Each tile in the given area will be passed to this callback as the first and only parameter.
     * @param {object} [context] - The context under which the callback should be run.
     * @param {integer} [tileX=0] - The left most tile index (in tile coordinates) to use as the origin of the area to search.
     * @param {integer} [tileY=0] - The top most tile index (in tile coordinates) to use as the origin of the area to search.
     * @param {integer} [width=max width based on tileX] - How many tiles wide from the `tileX` index the area will be.
     * @param {integer} [height=max height based on tileY] - How many tiles tall from the `tileY` index the area will be.
     * @param {Phaser.Types.Tilemaps.FilteringOptions} [filteringOptions] - Optional filters to apply when getting the tiles.
     * @param {(string|integer|Phaser.Tilemaps.DynamicTilemapLayer|Phaser.Tilemaps.StaticTilemapLayer)} [layer] - The Tile layer to run the search on. If not provided will use the current layer.
     *
     * @return {?Phaser.Tilemaps.Tile} Returns a Tiles, or null if the layer given was invalid.
     */
    findTile: function (callback, context, tileX, tileY, width, height, filteringOptions, layer)
    {
        layer = this.getLayer(layer);

        if (layer === null) { return null; }

        return TilemapComponents.FindTile(callback, context, tileX, tileY, width, height, filteringOptions, layer);
    },

    /**
     * For each tile in the given rectangular area (in tile coordinates) of the layer, run the given
     * callback. Similar to Array.prototype.forEach in vanilla JS.
     *
     * If no layer specified, the map's current layer is used.
     *
     * @method Phaser.Tilemaps.Tilemap#forEachTile
     * @since 3.0.0
     *
     * @param {EachTileCallback} callback - The callback. Each tile in the given area will be passed to this callback as the first and only parameter.
     * @param {object} [context] - The context under which the callback should be run.
     * @param {integer} [tileX=0] - The left most tile index (in tile coordinates) to use as the origin of the area to search.
     * @param {integer} [tileY=0] - The top most tile index (in tile coordinates) to use as the origin of the area to search.
     * @param {integer} [width=max width based on tileX] - How many tiles wide from the `tileX` index the area will be.
     * @param {integer} [height=max height based on tileY] - How many tiles tall from the `tileY` index the area will be.
     * @param {Phaser.Types.Tilemaps.FilteringOptions} [filteringOptions] - Optional filters to apply when getting the tiles.
     * @param {(string|integer|Phaser.Tilemaps.DynamicTilemapLayer|Phaser.Tilemaps.StaticTilemapLayer)} [layer] - The Tile layer to run the search on. If not provided will use the current layer.
     *
     * @return {?Phaser.Tilemaps.Tilemap} Returns this, or null if the layer given was invalid.
     */
    forEachTile: function (callback, context, tileX, tileY, width, height, filteringOptions, layer)
    {
        layer = this.getLayer(layer);

        if (layer === null) { return null; }

        TilemapComponents.ForEachTile(callback, context, tileX, tileY, width, height, filteringOptions, layer);

        return this;
    },

    /**
     * Gets the image layer index based on its name.
     *
     * @method Phaser.Tilemaps.Tilemap#getImageIndex
     * @since 3.0.0
     *
     * @param {string} name - The name of the image to get.
     *
     * @return {integer} The index of the image in this tilemap, or null if not found.
     */
    getImageIndex: function (name)
    {
        return this.getIndex(this.images, name);
    },

    /**
     * Internally used. Returns the index of the object in one of the Tilemaps arrays whose name
     * property matches the given `name`.
     *
     * @method Phaser.Tilemaps.Tilemap#getIndex
     * @since 3.0.0
     *
     * @param {array} location - The Tilemap array to search.
     * @param {string} name - The name of the array element to get.
     *
     * @return {number} The index of the element in the array, or null if not found.
     */
    getIndex: function (location, name)
    {
        for (var i = 0; i < location.length; i++)
        {
            if (location[i].name === name)
            {
                return i;
            }
        }

        return null;
    },

    /**
     * Gets the LayerData from this.layers that is associated with `layer`, or null if an invalid
     * `layer` is given.
     *
     * @method Phaser.Tilemaps.Tilemap#getLayer
     * @since 3.0.0
     *
     * @param {(string|integer|Phaser.Tilemaps.DynamicTilemapLayer|Phaser.Tilemaps.StaticTilemapLayer)} [layer] - The name of the
     * layer from Tiled, the index of the layer in the map, a DynamicTilemapLayer or a
     * StaticTilemapLayer. If not given will default to the maps current layer index.
     *
     * @return {Phaser.Tilemaps.LayerData} The corresponding LayerData within this.layers.
     */
    getLayer: function (layer)
    {
        var index = this.getLayerIndex(layer);

        return (index !== null) ? this.layers[index] : null;
    },

    /**
     * Gets the ObjectLayer from this.objects that has the given `name`, or null if no ObjectLayer
     * is found with that name.
     *
     * @method Phaser.Tilemaps.Tilemap#getObjectLayer
     * @since 3.0.0
     *
     * @param {string} [name] - The name of the object layer from Tiled.
     *
     * @return {?Phaser.Tilemaps.ObjectLayer} The corresponding ObjectLayer within this.objects or null.
     */
    getObjectLayer: function (name)
    {
        var index = this.getIndex(this.objects, name);

        return (index !== null) ? this.objects[index] : null;
    },

    /**
     * Gets the LayerData index of the given `layer` within this.layers, or null if an invalid
     * `layer` is given.
     *
     * @method Phaser.Tilemaps.Tilemap#getLayerIndex
     * @since 3.0.0
     *
     * @param {(string|integer|Phaser.Tilemaps.DynamicTilemapLayer|Phaser.Tilemaps.StaticTilemapLayer)} [layer] - The name of the
     * layer from Tiled, the index of the layer in the map, a DynamicTilemapLayer or a
     * StaticTilemapLayer. If not given will default to the map's current layer index.
     *
     * @return {integer} The LayerData index within this.layers.
     */
    getLayerIndex: function (layer)
    {
        if (layer === undefined)
        {
            return this.currentLayerIndex;
        }
        else if (typeof layer === 'string')
        {
            return this.getLayerIndexByName(layer);
        }
        else if (typeof layer === 'number' && layer < this.layers.length)
        {
            return layer;
        }
        else if (layer instanceof StaticTilemapLayer || layer instanceof DynamicTilemapLayer)
        {
            return layer.layerIndex;
        }
        else
        {
            return null;
        }
    },

    /**
     * Gets the index of the LayerData within this.layers that has the given `name`, or null if an
     * invalid `name` is given.
     *
     * @method Phaser.Tilemaps.Tilemap#getLayerIndexByName
     * @since 3.0.0
     *
     * @param {string} name - The name of the layer to get.
     *
     * @return {integer} The LayerData index within this.layers.
     */
    getLayerIndexByName: function (name)
    {
        return this.getIndex(this.layers, name);
    },

    /**
     * Gets a tile at the given tile coordinates from the given layer.
     * If no layer specified, the map's current layer is used.
     *
     * @method Phaser.Tilemaps.Tilemap#getTileAt
     * @since 3.0.0
     *
     * @param {integer} tileX - X position to get the tile from (given in tile units, not pixels).
     * @param {integer} tileY - Y position to get the tile from (given in tile units, not pixels).
     * @param {boolean} [nonNull=false] - If true getTile won't return null for empty tiles, but a Tile object with an index of -1.
     * @param {(string|integer|Phaser.Tilemaps.DynamicTilemapLayer|Phaser.Tilemaps.StaticTilemapLayer)} [layer] - The tile layer to use. If not given the current layer is used.
     *
     * @return {?Phaser.Tilemaps.Tile} Returns a Tile, or null if the layer given was invalid.
     */
    getTileAt: function (tileX, tileY, nonNull, layer)
    {
        layer = this.getLayer(layer);

        if (layer === null) { return null; }

        return TilemapComponents.GetTileAt(tileX, tileY, nonNull, layer);
    },

    /**
     * Gets a tile at the given world coordinates from the given layer.
     * If no layer specified, the map's current layer is used.
     *
     * @method Phaser.Tilemaps.Tilemap#getTileAtWorldXY
     * @since 3.0.0
     *
     * @param {number} worldX - X position to get the tile from (given in pixels)
     * @param {number} worldY - Y position to get the tile from (given in pixels)
     * @param {boolean} [nonNull=false] - If true, function won't return null for empty tiles, but a Tile object with an index of -1.
     * @param {Phaser.Cameras.Scene2D.Camera} [camera=main camera] - The Camera to use when calculating the tile index from the world values.
     * @param {(string|integer|Phaser.Tilemaps.DynamicTilemapLayer|Phaser.Tilemaps.StaticTilemapLayer)} [layer] - The tile layer to use. If not given the current layer is used.
     *
     * @return {?Phaser.Tilemaps.Tile} Returns a Tile, or null if the layer given was invalid.
     */
    getTileAtWorldXY: function (worldX, worldY, nonNull, camera, layer)
    {
        layer = this.getLayer(layer);

        if (layer === null) { return null; }

        return TilemapComponents.GetTileAtWorldXY(worldX, worldY, nonNull, camera, layer);
    },

    /**
     * Gets the tiles in the given rectangular area (in tile coordinates) of the layer.
     * If no layer specified, the maps current layer is used.
     *
     * @method Phaser.Tilemaps.Tilemap#getTilesWithin
     * @since 3.0.0
     *
     * @param {integer} [tileX=0] - The left most tile index (in tile coordinates) to use as the origin of the area.
     * @param {integer} [tileY=0] - The top most tile index (in tile coordinates) to use as the origin of the area.
     * @param {integer} [width=max width based on tileX] - How many tiles wide from the `tileX` index the area will be.
     * @param {integer} [height=max height based on tileY] - How many tiles tall from the `tileY` index the area will be.
     * @param {Phaser.Types.Tilemaps.FilteringOptions} [filteringOptions] - Optional filters to apply when getting the tiles.
     * @param {(string|integer|Phaser.Tilemaps.DynamicTilemapLayer|Phaser.Tilemaps.StaticTilemapLayer)} [layer] - The tile layer to use. If not given the current layer is used.
     *
     * @return {?Phaser.Tilemaps.Tile[]} Returns an array of Tiles, or null if the layer given was invalid.
     */
    getTilesWithin: function (tileX, tileY, width, height, filteringOptions, layer)
    {
        layer = this.getLayer(layer);

        if (layer === null) { return null; }

        return TilemapComponents.GetTilesWithin(tileX, tileY, width, height, filteringOptions, layer);
    },

    /**
     * Gets the tiles that overlap with the given shape in the given layer. The shape must be a Circle,
     * Line, Rectangle or Triangle. The shape should be in world coordinates.
     * If no layer specified, the maps current layer is used.
     *
     * @method Phaser.Tilemaps.Tilemap#getTilesWithinShape
     * @since 3.0.0
     *
     * @param {(Phaser.Geom.Circle|Phaser.Geom.Line|Phaser.Geom.Rectangle|Phaser.Geom.Triangle)} shape - A shape in world (pixel) coordinates
     * @param {Phaser.Types.Tilemaps.FilteringOptions} [filteringOptions] - Optional filters to apply when getting the tiles.
     * @param {Phaser.Cameras.Scene2D.Camera} [camera=main camera] - The Camera to use when factoring in which tiles to return.
     * @param {(string|integer|Phaser.Tilemaps.DynamicTilemapLayer|Phaser.Tilemaps.StaticTilemapLayer)} [layer] - The tile layer to use. If not given the current layer is used.
     *
     * @return {?Phaser.Tilemaps.Tile[]} Returns an array of Tiles, or null if the layer given was invalid.
     */
    getTilesWithinShape: function (shape, filteringOptions, camera, layer)
    {
        layer = this.getLayer(layer);

        if (layer === null) { return null; }

        return TilemapComponents.GetTilesWithinShape(shape, filteringOptions, camera, layer);
    },

    /**
     * Gets the tiles in the given rectangular area (in world coordinates) of the layer.
     * If no layer specified, the maps current layer is used.
     *
     * @method Phaser.Tilemaps.Tilemap#getTilesWithinWorldXY
     * @since 3.0.0
     *
     * @param {number} worldX - The world x coordinate for the top-left of the area.
     * @param {number} worldY - The world y coordinate for the top-left of the area.
     * @param {number} width - The width of the area.
     * @param {number} height - The height of the area.
     * @param {Phaser.Types.Tilemaps.FilteringOptions} [filteringOptions] - Optional filters to apply when getting the tiles.
     * @param {Phaser.Cameras.Scene2D.Camera} [camera=main camera] - The Camera to use when factoring in which tiles to return.
     * @param {(string|integer|Phaser.Tilemaps.DynamicTilemapLayer|Phaser.Tilemaps.StaticTilemapLayer)} [layer] - The tile layer to use. If not given the current layer is used.
     *
     * @return {?Phaser.Tilemaps.Tile[]} Returns an array of Tiles, or null if the layer given was invalid.
     */
    getTilesWithinWorldXY: function (worldX, worldY, width, height, filteringOptions, camera, layer)
    {
        layer = this.getLayer(layer);

        if (layer === null) { return null; }

        return TilemapComponents.GetTilesWithinWorldXY(worldX, worldY, width, height, filteringOptions, camera, layer);
    },

    /**
     * Gets the Tileset that has the given `name`, or null if an invalid `name` is given.
     *
     * @method Phaser.Tilemaps.Tilemap#getTileset
     * @since 3.14.0
     *
     * @param {string} name - The name of the Tileset to get.
     *
     * @return {?Phaser.Tilemaps.Tileset} The Tileset, or `null` if no matching named tileset was found.
     */
    getTileset: function (name)
    {
        var index = this.getIndex(this.tilesets, name);

        return (index !== null) ? this.tilesets[index] : null;
    },

    /**
     * Gets the index of the Tileset within this.tilesets that has the given `name`, or null if an
     * invalid `name` is given.
     *
     * @method Phaser.Tilemaps.Tilemap#getTilesetIndex
     * @since 3.0.0
     *
     * @param {string} name - The name of the Tileset to get.
     *
     * @return {integer} The Tileset index within this.tilesets.
     */
    getTilesetIndex: function (name)
    {
        return this.getIndex(this.tilesets, name);
    },

    /**
     * Checks if there is a tile at the given location (in tile coordinates) in the given layer. Returns
     * false if there is no tile or if the tile at that location has an index of -1.
     *
     * If no layer specified, the map's current layer is used.
     *
     * @method Phaser.Tilemaps.Tilemap#hasTileAt
     * @since 3.0.0
     *
     * @param {integer} tileX - The x coordinate, in tiles, not pixels.
     * @param {integer} tileY - The y coordinate, in tiles, not pixels.
     * @param {(string|integer|Phaser.Tilemaps.DynamicTilemapLayer|Phaser.Tilemaps.StaticTilemapLayer)} [layer] - The tile layer to use. If not given the current layer is used.
     *
     * @return {?boolean} Returns a boolean, or null if the layer given was invalid.
     */
    hasTileAt: function (tileX, tileY, layer)
    {
        layer = this.getLayer(layer);

        if (layer === null) { return null; }

        return TilemapComponents.HasTileAt(tileX, tileY, layer);
    },

    /**
     * Checks if there is a tile at the given location (in world coordinates) in the given layer. Returns
     * false if there is no tile or if the tile at that location has an index of -1.
     *
     * If no layer specified, the maps current layer is used.
     *
     * @method Phaser.Tilemaps.Tilemap#hasTileAtWorldXY
     * @since 3.0.0
     *
     * @param {number} worldX - The x coordinate, in pixels.
     * @param {number} worldY - The y coordinate, in pixels.
     * @param {Phaser.Cameras.Scene2D.Camera} [camera=main camera] - The Camera to use when factoring in which tiles to return.
     * @param {(string|integer|Phaser.Tilemaps.DynamicTilemapLayer|Phaser.Tilemaps.StaticTilemapLayer)} [layer] - The tile layer to use. If not given the current layer is used.
     *
     * @return {?boolean} Returns a boolean, or null if the layer given was invalid.
     */
    hasTileAtWorldXY: function (worldX, worldY, camera, layer)
    {
        layer = this.getLayer(layer);

        if (layer === null) { return null; }

        return TilemapComponents.HasTileAtWorldXY(worldX, worldY, camera, layer);
    },

    /**
     * The LayerData object that is currently selected in the map. You can set this property using
     * any type supported by setLayer.
     *
     * @name Phaser.Tilemaps.Tilemap#layer
     * @type {Phaser.Tilemaps.LayerData}
     * @since 3.0.0
     */
    layer: {
        get: function ()
        {
            return this.layers[this.currentLayerIndex];
        },

        set: function (layer)
        {
            this.setLayer(layer);
        }
    },

    /**
     * Puts a tile at the given tile coordinates in the specified layer. You can pass in either an index
     * or a Tile object. If you pass in a Tile, all attributes will be copied over to the specified
     * location. If you pass in an index, only the index at the specified location will be changed.
     * Collision information will be recalculated at the specified location.
     *
     * If no layer specified, the maps current layer is used.
     *
     * This cannot be applied to StaticTilemapLayers.
     *
     * @method Phaser.Tilemaps.Tilemap#putTileAt
     * @since 3.0.0
     *
     * @param {(integer|Phaser.Tilemaps.Tile)} tile - The index of this tile to set or a Tile object.
     * @param {integer} tileX - The x coordinate, in tiles, not pixels.
     * @param {integer} tileY - The y coordinate, in tiles, not pixels.
     * @param {boolean} [recalculateFaces=true] - `true` if the faces data should be recalculated.
     * @param {(string|integer|Phaser.Tilemaps.DynamicTilemapLayer|Phaser.Tilemaps.StaticTilemapLayer)} [layer] - The tile layer to use. If not given the current layer is used.
     *
     * @return {?Phaser.Tilemaps.Tile} Returns a Tile, or null if the layer given was invalid or the coordinates were out of bounds.
     */
    putTileAt: function (tile, tileX, tileY, recalculateFaces, layer)
    {
        layer = this.getLayer(layer);

        if (this._isStaticCall(layer, 'putTileAt')) { return null; }

        if (layer === null) { return null; }

        return TilemapComponents.PutTileAt(tile, tileX, tileY, recalculateFaces, layer);
    },

    /**
     * Puts a tile at the given world coordinates (pixels) in the specified layer. You can pass in either
     * an index or a Tile object. If you pass in a Tile, all attributes will be copied over to the
     * specified location. If you pass in an index, only the index at the specified location will be
     * changed. Collision information will be recalculated at the specified location.
     *
     * If no layer specified, the maps current layer is used. This
     * cannot be applied to StaticTilemapLayers.
     *
     * @method Phaser.Tilemaps.Tilemap#putTileAtWorldXY
     * @since 3.0.0
     *
     * @param {(integer|Phaser.Tilemaps.Tile)} tile - The index of this tile to set or a Tile object.
     * @param {number} worldX - The x coordinate, in pixels.
     * @param {number} worldY - The y coordinate, in pixels.
     * @param {boolean} [recalculateFaces=true] - `true` if the faces data should be recalculated.
     * @param {Phaser.Cameras.Scene2D.Camera} [camera=main camera] - The Camera to use when calculating the tile index from the world values.
     * @param {(string|integer|Phaser.Tilemaps.DynamicTilemapLayer|Phaser.Tilemaps.StaticTilemapLayer)} [layer] - The tile layer to use. If not given the current layer is used.
     *
     * @return {?Phaser.Tilemaps.Tile} Returns a Tile, or null if the layer given was invalid.
     */
    putTileAtWorldXY: function (tile, worldX, worldY, recalculateFaces, camera, layer)
    {
        layer = this.getLayer(layer);

        if (this._isStaticCall(layer, 'putTileAtWorldXY')) { return null; }

        if (layer === null) { return null; }

        return TilemapComponents.PutTileAtWorldXY(tile, worldX, worldY, recalculateFaces, camera, layer);
    },

    /**
     * Puts an array of tiles or a 2D array of tiles at the given tile coordinates in the specified
     * layer. The array can be composed of either tile indexes or Tile objects. If you pass in a Tile,
     * all attributes will be copied over to the specified location. If you pass in an index, only the
     * index at the specified location will be changed. Collision information will be recalculated
     * within the region tiles were changed.
     *
     * If no layer specified, the maps current layer is used.
     * This cannot be applied to StaticTilemapLayers.
     *
     * @method Phaser.Tilemaps.Tilemap#putTilesAt
     * @since 3.0.0
     *
     * @param {(integer[]|integer[][]|Phaser.Tilemaps.Tile[]|Phaser.Tilemaps.Tile[][])} tile - A row (array) or grid (2D array) of Tiles or tile indexes to place.
     * @param {integer} tileX - The x coordinate, in tiles, not pixels.
     * @param {integer} tileY - The y coordinate, in tiles, not pixels.
     * @param {boolean} [recalculateFaces=true] - `true` if the faces data should be recalculated.
     * @param {(string|integer|Phaser.Tilemaps.DynamicTilemapLayer|Phaser.Tilemaps.StaticTilemapLayer)} [layer] - The tile layer to use. If not given the current layer is used.
     *
     * @return {?Phaser.Tilemaps.Tilemap} Returns this, or null if the layer given was invalid.
     */
    putTilesAt: function (tilesArray, tileX, tileY, recalculateFaces, layer)
    {
        layer = this.getLayer(layer);

        if (this._isStaticCall(layer, 'putTilesAt')) { return this; }

        if (layer === null) { return null; }

        TilemapComponents.PutTilesAt(tilesArray, tileX, tileY, recalculateFaces, layer);

        return this;
    },

    /**
     * Randomizes the indexes of a rectangular region of tiles (in tile coordinates) within the
     * specified layer. Each tile will receive a new index. If an array of indexes is passed in, then
     * those will be used for randomly assigning new tile indexes. If an array is not provided, the
     * indexes found within the region (excluding -1) will be used for randomly assigning new tile
     * indexes. This method only modifies tile indexes and does not change collision information.
     *
     * If no layer specified, the maps current layer is used.
     * This cannot be applied to StaticTilemapLayers.
     *
     * @method Phaser.Tilemaps.Tilemap#randomize
     * @since 3.0.0
     *
     * @param {integer} [tileX=0] - The left most tile index (in tile coordinates) to use as the origin of the area.
     * @param {integer} [tileY=0] - The top most tile index (in tile coordinates) to use as the origin of the area.
     * @param {integer} [width=max width based on tileX] - How many tiles wide from the `tileX` index the area will be.
     * @param {integer} [height=max height based on tileY] - How many tiles tall from the `tileY` index the area will be.
     * @param {integer[]} [indexes] - An array of indexes to randomly draw from during randomization.
     * @param {(string|integer|Phaser.Tilemaps.DynamicTilemapLayer|Phaser.Tilemaps.StaticTilemapLayer)} [layer] - The tile layer to use. If not given the current layer is used.
     *
     * @return {?Phaser.Tilemaps.Tilemap} Returns this, or null if the layer given was invalid.
     */
    randomize: function (tileX, tileY, width, height, indexes, layer)
    {
        layer = this.getLayer(layer);

        if (this._isStaticCall(layer, 'randomize')) { return this; }

        if (layer === null) { return null; }

        TilemapComponents.Randomize(tileX, tileY, width, height, indexes, layer);

        return this;
    },

    /**
     * Calculates interesting faces at the given tile coordinates of the specified layer. Interesting
     * faces are used internally for optimizing collisions against tiles. This method is mostly used
     * internally to optimize recalculating faces when only one tile has been changed.
     *
     * If no layer specified, the maps current layer is used.
     *
     * @method Phaser.Tilemaps.Tilemap#calculateFacesAt
     * @since 3.0.0
     *
     * @param {integer} tileX - The x coordinate, in tiles, not pixels.
     * @param {integer} tileY - The y coordinate, in tiles, not pixels.
     * @param {(string|integer|Phaser.Tilemaps.DynamicTilemapLayer|Phaser.Tilemaps.StaticTilemapLayer)} [layer] - The tile layer to use. If not given the current layer is used.
     *
     * @return {?Phaser.Tilemaps.Tilemap} Returns this, or null if the layer given was invalid.
     */
    calculateFacesAt: function (tileX, tileY, layer)
    {
        layer = this.getLayer(layer);

        if (layer === null) { return null; }

        TilemapComponents.CalculateFacesAt(tileX, tileY, layer);

        return this;
    },

    /**
     * Calculates interesting faces within the rectangular area specified (in tile coordinates) of the
     * layer. Interesting faces are used internally for optimizing collisions against tiles. This method
     * is mostly used internally.
     *
     * If no layer specified, the map's current layer is used.
     *
     * @method Phaser.Tilemaps.Tilemap#calculateFacesWithin
     * @since 3.0.0
     *
     * @param {integer} [tileX=0] - The left most tile index (in tile coordinates) to use as the origin of the area.
     * @param {integer} [tileY=0] - The top most tile index (in tile coordinates) to use as the origin of the area.
     * @param {integer} [width=max width based on tileX] - How many tiles wide from the `tileX` index the area will be.
     * @param {integer} [height=max height based on tileY] - How many tiles tall from the `tileY` index the area will be.
     * @param {(string|integer|Phaser.Tilemaps.DynamicTilemapLayer|Phaser.Tilemaps.StaticTilemapLayer)} [layer] - The tile layer to use. If not given the current layer is used.
     *
     * @return {?Phaser.Tilemaps.Tilemap} Returns this, or null if the layer given was invalid.
     */
    calculateFacesWithin: function (tileX, tileY, width, height, layer)
    {
        layer = this.getLayer(layer);

        if (layer === null) { return null; }

        TilemapComponents.CalculateFacesWithin(tileX, tileY, width, height, layer);

        return this;
    },

    /**
     * Removes the given TilemapLayer from this Tilemap without destroying it.
     *
     * If no layer specified, the map's current layer is used.
     *
     * @method Phaser.Tilemaps.Tilemap#removeLayer
     * @since 3.17.0
     *
     * @param {(string|integer|Phaser.Tilemaps.DynamicTilemapLayer|Phaser.Tilemaps.StaticTilemapLayer)} [layer] - The tile layer to be removed.
     *
     * @return {?Phaser.Tilemaps.Tilemap} Returns this, or null if the layer given was invalid.
     */
    removeLayer: function (layer)
    {
        var index = this.getLayerIndex(layer);

        if (index !== null)
        {
            SpliceOne(this.layers, index);

            if (this.currentLayerIndex === index)
            {
                this.currentLayerIndex = 0;
            }

            return this;
        }
        else
        {
            return null;
        }
    },

    /**
     * Destroys the given TilemapLayer and removes it from this Tilemap.
     *
     * If no layer specified, the map's current layer is used.
     *
     * @method Phaser.Tilemaps.Tilemap#destroyLayer
     * @since 3.17.0
     *
     * @param {(string|integer|Phaser.Tilemaps.DynamicTilemapLayer|Phaser.Tilemaps.StaticTilemapLayer)} [layer] - The tile layer to be destroyed.
     *
     * @return {?Phaser.Tilemaps.Tilemap} Returns this, or null if the layer given was invalid.
     */
    destroyLayer: function (layer)
    {
        var index = this.getLayerIndex(layer);

        if (index !== null)
        {
            layer = this.layers[index];

            layer.destroy();

            SpliceOne(this.layers, index);

            if (this.currentLayerIndex === index)
            {
                this.currentLayerIndex = 0;
            }

            return this;
        }
        else
        {
            return null;
        }
    },

    /**
     * Removes all layers from this Tilemap and destroys any associated StaticTilemapLayers or
     * DynamicTilemapLayers.
     *
     * @method Phaser.Tilemaps.Tilemap#removeAllLayers
     * @since 3.0.0
     *
     * @return {Phaser.Tilemaps.Tilemap} This Tilemap object.
     */
    removeAllLayers: function ()
    {
        var layers = this.layers;

        // Destroy any StaticTilemapLayers or DynamicTilemapLayers that are stored in LayerData
        for (var i = 0; i < layers.length; i++)
        {
            if (layers[i].tilemapLayer)
            {
                layers[i].tilemapLayer.destroy(false);
            }
        }

        layers.length = 0;

        this.currentLayerIndex = 0;

        return this;
    },

    /**
     * Removes the given Tile, or an array of Tiles, from the layer to which they belong,
     * and optionally recalculates the collision information.
     *
     * This cannot be applied to Tiles that belong to Static Tilemap Layers.
     *
     * @method Phaser.Tilemaps.Tilemap#removeTile
     * @since 3.17.0
     *
     * @param {(Phaser.Tilemaps.Tile|Phaser.Tilemaps.Tile[])} tiles - The Tile to remove, or an array of Tiles.
     * @param {integer} [replaceIndex=-1] - After removing the Tile, insert a brand new Tile into its location with the given index. Leave as -1 to just remove the tile.
     * @param {boolean} [recalculateFaces=true] - `true` if the faces data should be recalculated.
     *
     * @return {Phaser.Tilemaps.Tile[]} Returns an array of Tiles that were removed.
     */
    removeTile: function (tiles, replaceIndex, recalculateFaces)
    {
        if (replaceIndex === undefined) { replaceIndex = -1; }
        if (recalculateFaces === undefined) { recalculateFaces = true; }

        var removed = [];

        if (!Array.isArray(tiles))
        {
            tiles = [ tiles ];
        }

        for (var i = 0; i < tiles.length; i++)
        {
            var tile = tiles[i];

            removed.push(this.removeTileAt(tile.x, tile.y, true, recalculateFaces, tile.tilemapLayer));

            if (replaceIndex > -1)
            {
                this.putTileAt(replaceIndex, tile.x, tile.y, recalculateFaces, tile.tilemapLayer);
            }
        }

        return removed;
    },

    /**
     * Removes the tile at the given tile coordinates in the specified layer and updates the layer's
     * collision information.
     *
     * If no layer specified, the maps current layer is used.
     * This cannot be applied to StaticTilemapLayers.
     *
     * @method Phaser.Tilemaps.Tilemap#removeTileAt
     * @since 3.0.0
     *
     * @param {integer} tileX - The x coordinate, in tiles, not pixels.
     * @param {integer} tileY - The y coordinate, in tiles, not pixels.
     * @param {boolean} [replaceWithNull=true] - If true, this will replace the tile at the specified location with null instead of a Tile with an index of -1.
     * @param {boolean} [recalculateFaces=true] - `true` if the faces data should be recalculated.
     * @param {(string|integer|Phaser.Tilemaps.DynamicTilemapLayer|Phaser.Tilemaps.StaticTilemapLayer)} [layer] - The tile layer to use. If not given the current layer is used.
     *
     * @return {?Phaser.Tilemaps.Tile} Returns the Tile that was removed, or null if the layer given was invalid.
     */
    removeTileAt: function (tileX, tileY, replaceWithNull, recalculateFaces, layer)
    {
        layer = this.getLayer(layer);

        if (this._isStaticCall(layer, 'removeTileAt')) { return null; }

        if (layer === null) { return null; }

        return TilemapComponents.RemoveTileAt(tileX, tileY, replaceWithNull, recalculateFaces, layer);
    },

    /**
     * Removes the tile at the given world coordinates in the specified layer and updates the layer's
     * collision information.
     *
     * If no layer specified, the maps current layer is used.
     * This cannot be applied to StaticTilemapLayers.
     *
     * @method Phaser.Tilemaps.Tilemap#removeTileAtWorldXY
     * @since 3.0.0
     *
     * @param {number} worldX - The x coordinate, in pixels.
     * @param {number} worldY - The y coordinate, in pixels.
     * @param {boolean} [replaceWithNull=true] - If true, this will replace the tile at the specified location with null instead of a Tile with an index of -1.
     * @param {boolean} [recalculateFaces=true] - `true` if the faces data should be recalculated.
     * @param {Phaser.Cameras.Scene2D.Camera} [camera=main camera] - The Camera to use when calculating the tile index from the world values.
     * @param {(string|integer|Phaser.Tilemaps.DynamicTilemapLayer|Phaser.Tilemaps.StaticTilemapLayer)} [layer] - The tile layer to use. If not given the current layer is used.
     *
     * @return {?Phaser.Tilemaps.Tile} Returns a Tile, or null if the layer given was invalid.
     */
    removeTileAtWorldXY: function (worldX, worldY, replaceWithNull, recalculateFaces, camera, layer)
    {
        layer = this.getLayer(layer);

        if (this._isStaticCall(layer, 'removeTileAtWorldXY')) { return null; }

        if (layer === null) { return null; }

        return TilemapComponents.RemoveTileAtWorldXY(worldX, worldY, replaceWithNull, recalculateFaces, camera, layer);
    },

    /**
     * Draws a debug representation of the layer to the given Graphics. This is helpful when you want to
     * get a quick idea of which of your tiles are colliding and which have interesting faces. The tiles
     * are drawn starting at (0, 0) in the Graphics, allowing you to place the debug representation
     * wherever you want on the screen.
     *
     * If no layer specified, the maps current layer is used.
     *
     * @method Phaser.Tilemaps.Tilemap#renderDebug
     * @since 3.0.0
     *
     * @param {Phaser.GameObjects.Graphics} graphics - The target Graphics object to draw upon.
     * @param {Phaser.Types.Tilemaps.StyleConfig} styleConfig - An object specifying the colors to use for the debug drawing.
     * @param {(string|integer|Phaser.Tilemaps.DynamicTilemapLayer|Phaser.Tilemaps.StaticTilemapLayer)} [layer] - The tile layer to use. If not given the current layer is used.
     *
     * @return {?Phaser.Tilemaps.Tilemap} Return this Tilemap object, or null if the layer given was invalid.
     */
    renderDebug: function (graphics, styleConfig, layer)
    {
        layer = this.getLayer(layer);

        if (layer === null) { return null; }

        TilemapComponents.RenderDebug(graphics, styleConfig, layer);

        return this;
    },

    /**
     * Draws a debug representation of all layers within this Tilemap to the given Graphics object.
     *
     * This is helpful when you want to get a quick idea of which of your tiles are colliding and which
     * have interesting faces. The tiles are drawn starting at (0, 0) in the Graphics, allowing you to
     * place the debug representation wherever you want on the screen.
     *
     * @method Phaser.Tilemaps.Tilemap#renderDebugFull
     * @since 3.17.0
     *
     * @param {Phaser.GameObjects.Graphics} graphics - The target Graphics object to draw upon.
     * @param {Phaser.Types.Tilemaps.StyleConfig} styleConfig - An object specifying the colors to use for the debug drawing.
     * @param {(string|integer|Phaser.Tilemaps.DynamicTilemapLayer|Phaser.Tilemaps.StaticTilemapLayer)} [layer] - The tile layer to use. If not given the current layer is used.
     *
     * @return {?Phaser.Tilemaps.Tilemap} Return this Tilemap object, or null if the layer given was invalid.
     */
    renderDebugFull: function (graphics, styleConfig)
    {
        var layers = this.layers;

        // Destroy any StaticTilemapLayers or DynamicTilemapLayers that are stored in LayerData
        for (var i = 0; i < layers.length; i++)
        {
            TilemapComponents.RenderDebug(graphics, styleConfig, layers[i]);
        }

        return this;
    },

    /**
     * Scans the given rectangular area (given in tile coordinates) for tiles with an index matching
     * `findIndex` and updates their index to match `newIndex`. This only modifies the index and does
     * not change collision information.
     *
     * If no layer specified, the maps current layer is used.
     * This cannot be applied to StaticTilemapLayers.
     *
     * @method Phaser.Tilemaps.Tilemap#replaceByIndex
     * @since 3.0.0
     *
     * @param {integer} findIndex - The index of the tile to search for.
     * @param {integer} newIndex - The index of the tile to replace it with.
     * @param {integer} [tileX=0] - The left most tile index (in tile coordinates) to use as the origin of the area.
     * @param {integer} [tileY=0] - The top most tile index (in tile coordinates) to use as the origin of the area.
     * @param {integer} [width=max width based on tileX] - How many tiles wide from the `tileX` index the area will be.
     * @param {integer} [height=max height based on tileY] - How many tiles tall from the `tileY` index the area will be.
     * @param {(string|integer|Phaser.Tilemaps.DynamicTilemapLayer|Phaser.Tilemaps.StaticTilemapLayer)} [layer] - The tile layer to use. If not given the current layer is used.
     *
     * @return {?Phaser.Tilemaps.Tilemap} Return this Tilemap object, or null if the layer given was invalid.
     */
    replaceByIndex: function (findIndex, newIndex, tileX, tileY, width, height, layer)
    {
        layer = this.getLayer(layer);

        if (this._isStaticCall(layer, 'replaceByIndex')) { return this; }

        if (layer === null) { return null; }

        TilemapComponents.ReplaceByIndex(findIndex, newIndex, tileX, tileY, width, height, layer);

        return this;
    },

    /**
     * Sets collision on the given tile or tiles within a layer by index. You can pass in either a
     * single numeric index or an array of indexes: [2, 3, 15, 20]. The `collides` parameter controls if
     * collision will be enabled (true) or disabled (false).
     *
     * If no layer specified, the map's current layer is used.
     *
     * @method Phaser.Tilemaps.Tilemap#setCollision
     * @since 3.0.0
     *
     * @param {(integer|array)} indexes - Either a single tile index, or an array of tile indexes.
<<<<<<< HEAD
     * @param {boolean} [collides=true] - If true it will enable collision. If false it will clear
     * collision.
     * @param {boolean} [recalculateFaces=true] - Whether or not to recalculate the tile faces after the
     * update.
     * @param {Phaser.Tilemaps.LayerData} [layer] - [description]
     * @param {boolean} [updateLayer=true] - If true, updates the current tiles on the layer. Set to
     * false if no tiles have been placed for significant performance boost.
=======
     * @param {boolean} [collides=true] - If true it will enable collision. If false it will clear collision.
     * @param {boolean} [recalculateFaces=true] - Whether or not to recalculate the tile faces after the update.
     * @param {(string|integer|Phaser.Tilemaps.DynamicTilemapLayer|Phaser.Tilemaps.StaticTilemapLayer)} [layer] - The tile layer to use. If not given the current layer is used.
>>>>>>> 064c3449
     *
     * @return {?Phaser.Tilemaps.Tilemap} Return this Tilemap object, or null if the layer given was invalid.
     */
    setCollision: function (indexes, collides, recalculateFaces, layer, updateLayer)
    {
        layer = this.getLayer(layer);

        if (layer === null) { return null; }

        TilemapComponents.SetCollision(indexes, collides, recalculateFaces, layer, updateLayer);

        return this;
    },

    /**
     * Sets collision on a range of tiles in a layer whose index is between the specified `start` and
     * `stop` (inclusive). Calling this with a start value of 10 and a stop value of 14 would set
     * collision for tiles 10, 11, 12, 13 and 14. The `collides` parameter controls if collision will be
     * enabled (true) or disabled (false).
     *
     * If no layer specified, the map's current layer is used.
     *
     * @method Phaser.Tilemaps.Tilemap#setCollisionBetween
     * @since 3.0.0
     *
     * @param {integer} start - The first index of the tile to be set for collision.
     * @param {integer} stop - The last index of the tile to be set for collision.
     * @param {boolean} [collides=true] - If true it will enable collision. If false it will clear collision.
     * @param {boolean} [recalculateFaces=true] - Whether or not to recalculate the tile faces after the update.
     * @param {(string|integer|Phaser.Tilemaps.DynamicTilemapLayer|Phaser.Tilemaps.StaticTilemapLayer)} [layer] - The tile layer to use. If not given the current layer is used.
     *
     * @return {?Phaser.Tilemaps.Tilemap} Return this Tilemap object, or null if the layer given was invalid.
     */
    setCollisionBetween: function (start, stop, collides, recalculateFaces, layer)
    {
        layer = this.getLayer(layer);

        if (layer === null) { return null; }

        TilemapComponents.SetCollisionBetween(start, stop, collides, recalculateFaces, layer);

        return this;
    },

    /**
     * Sets collision on the tiles within a layer by checking tile properties. If a tile has a property
     * that matches the given properties object, its collision flag will be set. The `collides`
     * parameter controls if collision will be enabled (true) or disabled (false). Passing in
     * `{ collides: true }` would update the collision flag on any tiles with a "collides" property that
     * has a value of true. Any tile that doesn't have "collides" set to true will be ignored. You can
     * also use an array of values, e.g. `{ types: ["stone", "lava", "sand" ] }`. If a tile has a
     * "types" property that matches any of those values, its collision flag will be updated.
     *
     * If no layer specified, the map's current layer is used.
     *
     * @method Phaser.Tilemaps.Tilemap#setCollisionByProperty
     * @since 3.0.0
     *
     * @param {object} properties - An object with tile properties and corresponding values that should be checked.
     * @param {boolean} [collides=true] - If true it will enable collision. If false it will clear collision.
     * @param {boolean} [recalculateFaces=true] - Whether or not to recalculate the tile faces after the update.
     * @param {(string|integer|Phaser.Tilemaps.DynamicTilemapLayer|Phaser.Tilemaps.StaticTilemapLayer)} [layer] - The tile layer to use. If not given the current layer is used.
     *
     * @return {?Phaser.Tilemaps.Tilemap} Return this Tilemap object, or null if the layer given was invalid.
     */
    setCollisionByProperty: function (properties, collides, recalculateFaces, layer)
    {
        layer = this.getLayer(layer);

        if (layer === null) { return null; }

        TilemapComponents.SetCollisionByProperty(properties, collides, recalculateFaces, layer);

        return this;
    },

    /**
     * Sets collision on all tiles in the given layer, except for tiles that have an index specified in
     * the given array. The `collides` parameter controls if collision will be enabled (true) or
     * disabled (false).
     *
     * If no layer specified, the map's current layer is used.
     *
     * @method Phaser.Tilemaps.Tilemap#setCollisionByExclusion
     * @since 3.0.0
     *
     * @param {integer[]} indexes - An array of the tile indexes to not be counted for collision.
     * @param {boolean} [collides=true] - If true it will enable collision. If false it will clear collision.
     * @param {boolean} [recalculateFaces=true] - Whether or not to recalculate the tile faces after the update.
     * @param {(string|integer|Phaser.Tilemaps.DynamicTilemapLayer|Phaser.Tilemaps.StaticTilemapLayer)} [layer] - The tile layer to use. If not given the current layer is used.
     *
     * @return {?Phaser.Tilemaps.Tilemap} Return this Tilemap object, or null if the layer given was invalid.
     */
    setCollisionByExclusion: function (indexes, collides, recalculateFaces, layer)
    {
        layer = this.getLayer(layer);

        if (layer === null) { return null; }

        TilemapComponents.SetCollisionByExclusion(indexes, collides, recalculateFaces, layer);

        return this;
    },

    /**
     * Sets collision on the tiles within a layer by checking each tile's collision group data
     * (typically defined in Tiled within the tileset collision editor). If any objects are found within
     * a tile's collision group, the tile's colliding information will be set. The `collides` parameter
     * controls if collision will be enabled (true) or disabled (false).
     *
     * If no layer specified, the map's current layer is used.
     *
     * @method Phaser.Tilemaps.Tilemap#setCollisionFromCollisionGroup
     * @since 3.0.0
     *
     * @param {boolean} [collides=true] - If true it will enable collision. If false it will clear collision.
     * @param {boolean} [recalculateFaces=true] - Whether or not to recalculate the tile faces after the update.
     * @param {(string|integer|Phaser.Tilemaps.DynamicTilemapLayer|Phaser.Tilemaps.StaticTilemapLayer)} [layer] - The tile layer to use. If not given the current layer is used.
     *
     * @return {?Phaser.Tilemaps.Tilemap} Return this Tilemap object, or null if the layer given was invalid.
     */
    setCollisionFromCollisionGroup: function (collides, recalculateFaces, layer)
    {
        layer = this.getLayer(layer);

        if (layer === null) { return null; }

        TilemapComponents.SetCollisionFromCollisionGroup(collides, recalculateFaces, layer);

        return this;
    },

    /**
     * Sets a global collision callback for the given tile index within the layer. This will affect all
     * tiles on this layer that have the same index. If a callback is already set for the tile index it
     * will be replaced. Set the callback to null to remove it. If you want to set a callback for a tile
     * at a specific location on the map then see setTileLocationCallback.
     *
     * If no layer specified, the map's current layer is used.
     *
     * @method Phaser.Tilemaps.Tilemap#setTileIndexCallback
     * @since 3.0.0
     *
     * @param {(integer|array)} indexes - Either a single tile index, or an array of tile indexes to have a collision callback set for.
     * @param {function} callback - The callback that will be invoked when the tile is collided with.
     * @param {object} callbackContext - The context under which the callback is called.
     * @param {(string|integer|Phaser.Tilemaps.DynamicTilemapLayer|Phaser.Tilemaps.StaticTilemapLayer)} [layer] - The tile layer to use. If not given the current layer is used.
     *
     * @return {?Phaser.Tilemaps.Tilemap} Return this Tilemap object, or null if the layer given was invalid.
     */
    setTileIndexCallback: function (indexes, callback, callbackContext, layer)
    {
        layer = this.getLayer(layer);

        if (layer === null) { return null; }

        TilemapComponents.SetTileIndexCallback(indexes, callback, callbackContext, layer);

        return this;
    },

    /**
     * Sets a collision callback for the given rectangular area (in tile coordindates) within the layer.
     * If a callback is already set for the tile index it will be replaced. Set the callback to null to
     * remove it.
     *
     * If no layer specified, the map's current layer is used.
     *
     * @method Phaser.Tilemaps.Tilemap#setTileLocationCallback
     * @since 3.0.0
     *
     * @param {integer} tileX - The left most tile index (in tile coordinates) to use as the origin of the area.
     * @param {integer} tileY - The top most tile index (in tile coordinates) to use as the origin of the area.
     * @param {integer} width - How many tiles wide from the `tileX` index the area will be.
     * @param {integer} height - How many tiles tall from the `tileY` index the area will be.
     * @param {function} callback - The callback that will be invoked when the tile is collided with.
     * @param {object} [callbackContext] - The context under which the callback is called.
     * @param {(string|integer|Phaser.Tilemaps.DynamicTilemapLayer|Phaser.Tilemaps.StaticTilemapLayer)} [layer] - The tile layer to use. If not given the current layer is used.
     *
     * @return {?Phaser.Tilemaps.Tilemap} Return this Tilemap object, or null if the layer given was invalid.
     */
    setTileLocationCallback: function (tileX, tileY, width, height, callback, callbackContext, layer)
    {
        layer = this.getLayer(layer);

        if (layer === null) { return null; }

        TilemapComponents.SetTileLocationCallback(tileX, tileY, width, height, callback, callbackContext, layer);

        return this;
    },

    /**
     * Sets the current layer to the LayerData associated with `layer`.
     *
     * @method Phaser.Tilemaps.Tilemap#setLayer
     * @since 3.0.0
     *
     * @param {(string|integer|Phaser.Tilemaps.DynamicTilemapLayer|Phaser.Tilemaps.StaticTilemapLayer)} [layer] - The name of the
     * layer from Tiled, the index of the layer in the map, a DynamicTilemapLayer or a
     * StaticTilemapLayer. If not given will default to the map's current layer index.
     *
     * @return {Phaser.Tilemaps.Tilemap} This Tilemap object.
     */
    setLayer: function (layer)
    {
        var index = this.getLayerIndex(layer);

        if (index !== null)
        {
            this.currentLayerIndex = index;
        }

        return this;
    },

    /**
     * Sets the base tile size for the map. Note: this does not necessarily match the tileWidth and
     * tileHeight for all layers. This also updates the base size on all tiles across all layers.
     *
     * @method Phaser.Tilemaps.Tilemap#setBaseTileSize
     * @since 3.0.0
     *
     * @param {integer} tileWidth - The width of the tiles the map uses for calculations.
     * @param {integer} tileHeight - The height of the tiles the map uses for calculations.
     *
     * @return {Phaser.Tilemaps.Tilemap} This Tilemap object.
     */
    setBaseTileSize: function (tileWidth, tileHeight)
    {
        this.tileWidth = tileWidth;
        this.tileHeight = tileHeight;
        this.widthInPixels = this.width * tileWidth;
        this.heightInPixels = this.height * tileHeight;

        // Update the base tile size on all layers & tiles
        for (var i = 0; i < this.layers.length; i++)
        {
            this.layers[i].baseTileWidth = tileWidth;
            this.layers[i].baseTileHeight = tileHeight;

            var mapData = this.layers[i].data;
            var mapWidth = this.layers[i].width;
            var mapHeight = this.layers[i].height;

            for (var row = 0; row < mapHeight; row++)
            {
                for (var col = 0; col < mapWidth; col++)
                {
                    var tile = mapData[row][col];

                    if (tile !== null)
                    {
                        tile.setSize(undefined, undefined, tileWidth, tileHeight);
                    }
                }
            }
        }

        return this;
    },

    /**
     * Sets the tile size for a specific `layer`. Note: this does not necessarily match the map's
     * tileWidth and tileHeight for all layers. This will set the tile size for the layer and any
     * tiles the layer has.
     *
     * @method Phaser.Tilemaps.Tilemap#setLayerTileSize
     * @since 3.0.0
     *
     * @param {integer} tileWidth - The width of the tiles (in pixels) in the layer.
     * @param {integer} tileHeight - The height of the tiles (in pixels) in the layer.
     * @param {(string|integer|Phaser.Tilemaps.DynamicTilemapLayer|Phaser.Tilemaps.StaticTilemapLayer)} [layer] - The name of the
     * layer from Tiled, the index of the layer in the map, a DynamicTilemapLayer or a
     * StaticTilemapLayer. If not given will default to the map's current layer index.
     *
     * @return {Phaser.Tilemaps.Tilemap} This Tilemap object.
     */
    setLayerTileSize: function (tileWidth, tileHeight, layer)
    {
        layer = this.getLayer(layer);

        if (layer === null) { return this; }

        layer.tileWidth = tileWidth;
        layer.tileHeight = tileHeight;

        var mapData = layer.data;
        var mapWidth = layer.width;
        var mapHeight = layer.height;

        for (var row = 0; row < mapHeight; row++)
        {
            for (var col = 0; col < mapWidth; col++)
            {
                var tile = mapData[row][col];

                if (tile !== null)
                {
                    tile.setSize(tileWidth, tileHeight);
                }
            }
        }

        return this;
    },

    /**
     * Shuffles the tiles in a rectangular region (specified in tile coordinates) within the given
     * layer. It will only randomize the tiles in that area, so if they're all the same nothing will
     * appear to have changed! This method only modifies tile indexes and does not change collision
     * information.
     *
     * If no layer specified, the maps current layer is used.
     * This cannot be applied to StaticTilemapLayers.
     *
     * @method Phaser.Tilemaps.Tilemap#shuffle
     * @since 3.0.0
     *
     * @param {integer} [tileX=0] - The left most tile index (in tile coordinates) to use as the origin of the area.
     * @param {integer} [tileY=0] - The top most tile index (in tile coordinates) to use as the origin of the area.
     * @param {integer} [width=max width based on tileX] - How many tiles wide from the `tileX` index the area will be.
     * @param {integer} [height=max height based on tileY] - How many tiles tall from the `tileY` index the area will be.
     * @param {(string|integer|Phaser.Tilemaps.DynamicTilemapLayer|Phaser.Tilemaps.StaticTilemapLayer)} [layer] - The tile layer to use. If not given the current layer is used.
     *
     * @return {?Phaser.Tilemaps.Tilemap} Return this Tilemap object, or null if the layer given was invalid.
     */
    shuffle: function (tileX, tileY, width, height, layer)
    {
        layer = this.getLayer(layer);

        if (this._isStaticCall(layer, 'shuffle')) { return this; }

        if (layer === null) { return null; }

        TilemapComponents.Shuffle(tileX, tileY, width, height, layer);

        return this;
    },

    /**
     * Scans the given rectangular area (given in tile coordinates) for tiles with an index matching
     * `indexA` and swaps then with `indexB`. This only modifies the index and does not change collision
     * information.
     *
     * If no layer specified, the maps current layer is used.
     * This cannot be applied to StaticTilemapLayers.
     *
     * @method Phaser.Tilemaps.Tilemap#swapByIndex
     * @since 3.0.0
     *
     * @param {integer} tileA - First tile index.
     * @param {integer} tileB - Second tile index.
     * @param {integer} [tileX=0] - The left most tile index (in tile coordinates) to use as the origin of the area.
     * @param {integer} [tileY=0] - The top most tile index (in tile coordinates) to use as the origin of the area.
     * @param {integer} [width=max width based on tileX] - How many tiles wide from the `tileX` index the area will be.
     * @param {integer} [height=max height based on tileY] - How many tiles tall from the `tileY` index the area will be.
     * @param {(string|integer|Phaser.Tilemaps.DynamicTilemapLayer|Phaser.Tilemaps.StaticTilemapLayer)} [layer] - The tile layer to use. If not given the current layer is used.
     *
     * @return {?Phaser.Tilemaps.Tilemap} Return this Tilemap object, or null if the layer given was invalid.
     */
    swapByIndex: function (indexA, indexB, tileX, tileY, width, height, layer)
    {
        layer = this.getLayer(layer);

        if (this._isStaticCall(layer, 'swapByIndex')) { return this; }

        if (layer === null) { return null; }

        TilemapComponents.SwapByIndex(indexA, indexB, tileX, tileY, width, height, layer);

        return this;
    },

    /**
     * Converts from tile X coordinates (tile units) to world X coordinates (pixels), factoring in the
     * layers position, scale and scroll.
     *
     * If no layer specified, the maps current layer is used.
     *
     * @method Phaser.Tilemaps.Tilemap#tileToWorldX
     * @since 3.0.0
     *
     * @param {integer} tileX - The x coordinate, in tiles, not pixels.
     * @param {Phaser.Cameras.Scene2D.Camera} [camera=main camera] - The Camera to use when calculating the tile index from the world values.
     * @param {(string|integer|Phaser.Tilemaps.DynamicTilemapLayer|Phaser.Tilemaps.StaticTilemapLayer)} [layer] - The tile layer to use. If not given the current layer is used.
     *
     * @return {?number} Returns a number, or null if the layer given was invalid.
     */
    tileToWorldX: function (tileX, camera, layer)
    {
        layer = this.getLayer(layer);

        if (layer === null) { return null; }

        return TilemapComponents.TileToWorldX(tileX, camera, layer);
    },

    /**
     * Converts from tile Y coordinates (tile units) to world Y coordinates (pixels), factoring in the
     * layers position, scale and scroll.
     *
     * If no layer specified, the maps current layer is used.
     *
     * @method Phaser.Tilemaps.Tilemap#tileToWorldY
     * @since 3.0.0
     *
     * @param {integer} tileY - The y coordinate, in tiles, not pixels.
     * @param {Phaser.Cameras.Scene2D.Camera} [camera=main camera] - The Camera to use when calculating the tile index from the world values.
     * @param {(string|integer|Phaser.Tilemaps.DynamicTilemapLayer|Phaser.Tilemaps.StaticTilemapLayer)} [layer] - The tile layer
     * to use. If not given the current layer is used.
     *
     * @return {?number} Returns a number, or null if the layer given was invalid.
     */
    tileToWorldY: function (tileX, camera, layer)
    {
        layer = this.getLayer(layer);

        if (layer === null) { return null; }

        return TilemapComponents.TileToWorldY(tileX, camera, layer);
    },

    /**
     * Converts from tile XY coordinates (tile units) to world XY coordinates (pixels), factoring in the
     * layers position, scale and scroll. This will return a new Vector2 object or update the given
     * `point` object.
     *
     * If no layer specified, the maps current layer is used.
     *
     * @method Phaser.Tilemaps.Tilemap#tileToWorldXY
     * @since 3.0.0
     *
     * @param {integer} tileX - The x coordinate, in tiles, not pixels.
     * @param {integer} tileY - The y coordinate, in tiles, not pixels.
     * @param {Phaser.Math.Vector2} [point] - A Vector2 to store the coordinates in. If not given a new Vector2 is created.
     * @param {Phaser.Cameras.Scene2D.Camera} [camera=main camera] - The Camera to use when calculating the tile index from the world values.
     * @param {(string|integer|Phaser.Tilemaps.DynamicTilemapLayer|Phaser.Tilemaps.StaticTilemapLayer)} [layer] - The tile layer to use. If not given the current layer is used.
     *
     * @return {?Phaser.Math.Vector2} Returns a point, or null if the layer given was invalid.
     */
    tileToWorldXY: function (tileX, tileY, point, camera, layer)
    {
        layer = this.getLayer(layer);

        if (layer === null) { return null; }

        return TilemapComponents.TileToWorldXY(tileX, tileY, point, camera, layer);
    },

    /**
     * Randomizes the indexes of a rectangular region of tiles (in tile coordinates) within the
     * specified layer. Each tile will receive a new index. New indexes are drawn from the given
     * weightedIndexes array. An example weighted array:
     *
     * [
     *  { index: 6, weight: 4 },    // Probability of index 6 is 4 / 8
     *  { index: 7, weight: 2 },    // Probability of index 7 would be 2 / 8
     *  { index: 8, weight: 1.5 },  // Probability of index 8 would be 1.5 / 8
     *  { index: 26, weight: 0.5 }  // Probability of index 27 would be 0.5 / 8
     * ]
     *
     * The probability of any index being choose is (the index's weight) / (sum of all weights). This
     * method only modifies tile indexes and does not change collision information.
     *
     * If no layer specified, the map's current layer is used. This
     * cannot be applied to StaticTilemapLayers.
     *
     * @method Phaser.Tilemaps.Tilemap#weightedRandomize
     * @since 3.0.0
     *
     * @param {integer} [tileX=0] - The left most tile index (in tile coordinates) to use as the origin of the area.
     * @param {integer} [tileY=0] - The top most tile index (in tile coordinates) to use as the origin of the area.
     * @param {integer} [width=max width based on tileX] - How many tiles wide from the `tileX` index the area will be.
     * @param {integer} [height=max height based on tileY] - How many tiles tall from the `tileY` index the area will be.
     * @param {object[]} [weightedIndexes] - An array of objects to randomly draw from during
     * randomization. They should be in the form: { index: 0, weight: 4 } or
     * { index: [0, 1], weight: 4 } if you wish to draw from multiple tile indexes.
     * @param {(string|integer|Phaser.Tilemaps.DynamicTilemapLayer|Phaser.Tilemaps.StaticTilemapLayer)} [layer] - The tile layer to use. If not given the current layer is used.
     *
     * @return {?Phaser.Tilemaps.Tilemap} Return this Tilemap object, or null if the layer given was invalid.
     */
    weightedRandomize: function (tileX, tileY, width, height, weightedIndexes, layer)
    {
        layer = this.getLayer(layer);

        if (this._isStaticCall(layer, 'weightedRandomize')) { return this; }

        if (layer === null) { return null; }

        TilemapComponents.WeightedRandomize(tileX, tileY, width, height, weightedIndexes, layer);

        return this;
    },

    /**
     * Converts from world X coordinates (pixels) to tile X coordinates (tile units), factoring in the
     * layers position, scale and scroll.
     *
     * If no layer specified, the maps current layer is used.
     *
     * @method Phaser.Tilemaps.Tilemap#worldToTileX
     * @since 3.0.0
     *
     * @param {number} worldX - The x coordinate to be converted, in pixels, not tiles.
     * @param {boolean} [snapToFloor=true] - Whether or not to round the tile coordinate down to the nearest integer.
     * @param {Phaser.Cameras.Scene2D.Camera} [camera=main camera] - The Camera to use when calculating the tile index from the world values.
     * @param {(string|integer|Phaser.Tilemaps.DynamicTilemapLayer|Phaser.Tilemaps.StaticTilemapLayer)} [layer] - The tile layer
     * to use. If not given the current layer is used.
     *
     * @return {?number} Returns a number, or null if the layer given was invalid.
     */
    worldToTileX: function (worldX, snapToFloor, camera, layer)
    {
        layer = this.getLayer(layer);

        if (layer === null) { return null; }

        return TilemapComponents.WorldToTileX(worldX, snapToFloor, camera, layer);
    },

    /**
     * Converts from world Y coordinates (pixels) to tile Y coordinates (tile units), factoring in the
     * layers position, scale and scroll.
     *
     * If no layer specified, the maps current layer is used.
     *
     * @method Phaser.Tilemaps.Tilemap#worldToTileY
     * @since 3.0.0
     *
     * @param {number} worldY - The y coordinate to be converted, in pixels, not tiles.
     * @param {boolean} [snapToFloor=true] - Whether or not to round the tile coordinate down to the nearest integer.
     * @param {Phaser.Cameras.Scene2D.Camera} [camera=main camera] - The Camera to use when calculating the tile index from the world values.
     * @param {(string|integer|Phaser.Tilemaps.DynamicTilemapLayer|Phaser.Tilemaps.StaticTilemapLayer)} [layer] - The tile layer to use. If not given the current layer is used.
     *
     * @return {?number} Returns a number, or null if the layer given was invalid.
     */
    worldToTileY: function (worldY, snapToFloor, camera, layer)
    {
        layer = this.getLayer(layer);

        if (layer === null) { return null; }

        return TilemapComponents.WorldToTileY(worldY, snapToFloor, camera, layer);
    },

    /**
     * Converts from world XY coordinates (pixels) to tile XY coordinates (tile units), factoring in the
     * layers position, scale and scroll. This will return a new Vector2 object or update the given
     * `point` object.
     *
     * If no layer specified, the maps current layer is used.
     *
     * @method Phaser.Tilemaps.Tilemap#worldToTileXY
     * @since 3.0.0
     *
     * @param {number} worldX - The x coordinate to be converted, in pixels, not tiles.
     * @param {number} worldY - The y coordinate to be converted, in pixels, not tiles.
     * @param {boolean} [snapToFloor=true] - Whether or not to round the tile coordinate down to the nearest integer.
     * @param {Phaser.Math.Vector2} [point] - A Vector2 to store the coordinates in. If not given a new Vector2 is created.
     * @param {Phaser.Cameras.Scene2D.Camera} [camera=main camera] - The Camera to use when calculating the tile index from the world values.
     * @param {(string|integer|Phaser.Tilemaps.DynamicTilemapLayer|Phaser.Tilemaps.StaticTilemapLayer)} [layer] - The tile layer to use. If not given the current layer is used.
     *
     * @return {?Phaser.Math.Vector2} Returns a point, or null if the layer given was invalid.
     */
    worldToTileXY: function (worldX, worldY, snapToFloor, point, camera, layer)
    {
        layer = this.getLayer(layer);

        if (layer === null) { return null; }

        return TilemapComponents.WorldToTileXY(worldX, worldY, snapToFloor, point, camera, layer);
    },

    /**
     * Used internally to check if a layer is static and prints out a warning.
     *
     * @method Phaser.Tilemaps.Tilemap#_isStaticCall
     * @private
     * @since 3.0.0
     *
     * @return {boolean}
     */
    _isStaticCall: function (layer, functionName)
    {
        if (layer.tilemapLayer instanceof StaticTilemapLayer)
        {
            console.warn(functionName + ': You cannot change the tiles in a static tilemap layer');
            return true;
        }
        else
        {
            return false;
        }
    }

});

module.exports = Tilemap;<|MERGE_RESOLUTION|>--- conflicted
+++ resolved
@@ -1847,19 +1847,10 @@
      * @since 3.0.0
      *
      * @param {(integer|array)} indexes - Either a single tile index, or an array of tile indexes.
-<<<<<<< HEAD
-     * @param {boolean} [collides=true] - If true it will enable collision. If false it will clear
-     * collision.
-     * @param {boolean} [recalculateFaces=true] - Whether or not to recalculate the tile faces after the
-     * update.
-     * @param {Phaser.Tilemaps.LayerData} [layer] - [description]
-     * @param {boolean} [updateLayer=true] - If true, updates the current tiles on the layer. Set to
-     * false if no tiles have been placed for significant performance boost.
-=======
      * @param {boolean} [collides=true] - If true it will enable collision. If false it will clear collision.
      * @param {boolean} [recalculateFaces=true] - Whether or not to recalculate the tile faces after the update.
      * @param {(string|integer|Phaser.Tilemaps.DynamicTilemapLayer|Phaser.Tilemaps.StaticTilemapLayer)} [layer] - The tile layer to use. If not given the current layer is used.
->>>>>>> 064c3449
+     * @param {boolean} [updateLayer=true] - If true, updates the current tiles on the layer. Set to false if no tiles have been placed for significant performance boost.
      *
      * @return {?Phaser.Tilemaps.Tilemap} Return this Tilemap object, or null if the layer given was invalid.
      */
