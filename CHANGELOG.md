--- conflicted
+++ resolved
@@ -27,11 +27,8 @@
 * PathFollower.start has been renamed to `startFollow`, but PathFollower.setPath was still using `PathFollower.start` (thanks @samid737)
 * BaseSoundManager.rate and BaseSoundManager.detune would incorrectly called `setRate` on its sounds, instead of `calculateRate`.
 * The Gamepad Axis `getValue` method now correctly applies the threshold and zeroes out the returned value.
-<<<<<<< HEAD
 * Fixes bug where animations with frames of varying sizes where not being properly anchored.
-=======
 * The HueToComponent module was not correctly exporting itself. Fix #3482 (thanks @jdotrjs)
->>>>>>> afb07652
 
 ### Updates
 
